/*
 * Copyright 2015 Google Inc. All Rights Reserved.
 *
 * Licensed under the Apache License, Version 2.0 (the "License");
 * you may not use this file except in compliance with the License.
 * You may obtain a copy of the License at
 *
 *       http://www.apache.org/licenses/LICENSE-2.0
 *
 * Unless required by applicable law or agreed to in writing, software
 * distributed under the License is distributed on an "AS IS" BASIS,
 * WITHOUT WARRANTIES OR CONDITIONS OF ANY KIND, either express or implied.
 * See the License for the specific language governing permissions and
 * limitations under the License.
 */

package com.google.gcloud.datastore;

import static com.google.common.base.Preconditions.checkNotNull;
import static com.google.gcloud.datastore.BlobValue.of;
import static com.google.gcloud.datastore.BooleanValue.of;
import static com.google.gcloud.datastore.DateTimeValue.of;
import static com.google.gcloud.datastore.DoubleValue.of;
import static com.google.gcloud.datastore.KeyValue.of;
import static com.google.gcloud.datastore.LongValue.of;
import static com.google.gcloud.datastore.StringValue.of;

import com.google.common.base.MoreObjects;
import com.google.common.base.MoreObjects.ToStringHelper;
import com.google.common.base.Preconditions;
import com.google.common.collect.ImmutableList;
import com.google.protobuf.InvalidProtocolBufferException;

import java.io.Serializable;
import java.util.Arrays;
import java.util.Collections;
import java.util.LinkedList;
import java.util.List;
import java.util.Objects;

/**
 * An implementation of a Google Cloud Datastore Query that can be constructed by providing
 * all the specific query elements.
 *
 * <h3>A usage example:</h3>
 *
 * <p>A simple query that returns all entities for a specific kind
 * <pre>{@code
 *   Query<Entity> query = Query.entityQueryBuilder().kind(kind).build();
 *   QueryResults<Entity> results = datastore.run(query);
 *   while (results.hasNext()) {
 *     Entity entity = results.next();
 *     ...
 *   }
 * } </pre>
 *
 * <p>A simple key-only query of all entities for a specific kind
 * <pre>{@code
 *   Query<Key> keyOnlyQuery =  Query.keyQueryBuilder().kind(KIND1).build();
 *   QueryResults<Key> results = datastore.run(keyOnlyQuery);
 *   ...
 * } </pre>
 *
 * <p>A less trivial example of a projection query that returns the first 10 results
 * of "age" and "name" properties (sorted and grouped by "age") with an age greater than 18
 * <pre>{@code
 *   Query<ProjectionEntity> query = Query.projectionEntityQueryBuilder()
 *       .kind(kind)
 *       .projection(Projection.property("age"), Projection.first("name"))
 *       .filter(PropertyFilter.gt("age", 18))
 *       .distinctOn("age")
 *       .orderBy(OrderBy.asc("age"))
 *       .limit(10)
 *       .build();
 *   QueryResults<ProjectionEntity> results = datastore.run(query);
 *   ...
 * } </pre>
 *
 * @param <V> the type of the result values this query will produce
 * @see <a href="https://cloud.google.com/appengine/docs/java/datastore/queries">Datastore
 *     queries</a>
 */
public abstract class StructuredQuery<V> extends Query<V> {

  private static final long serialVersionUID = 546838955624019594L;
  static final String KEY_PROPERTY_NAME = "__key__";

  private final transient String kind;
  private final ImmutableList<String> projection;
  private final transient Filter filter;
  private final ImmutableList<String> distinctOn;
  private final transient ImmutableList<OrderBy> orderBy;
  private final transient Cursor startCursor;
  private final transient Cursor endCursor;
  private final transient int offset;
  private final transient Integer limit;

  public abstract static class Filter implements Serializable {

    private static final long serialVersionUID = -6443285436239990860L;

    Filter() {
    }

<<<<<<< HEAD
    protected abstract com.google.datastore.v1beta3.Filter toPb();
=======
    abstract DatastoreV1.Filter toPb();
>>>>>>> 44a1533d

    static Filter fromPb(com.google.datastore.v1beta3.Filter filterPb) {
      switch (filterPb.getFilterTypeCase()) {
        case COMPOSITE_FILTER:
          return CompositeFilter.fromPb(filterPb.getCompositeFilter());
        case PROPERTY_FILTER:
          return PropertyFilter.fromPb(filterPb.getPropertyFilter());
        default:
          throw new AssertionError("Unexpected enum value " + filterPb.getFilterTypeCase());
      }
    }
  }

  /**
   * A class representing a filter composed of a combination of other filters.
   */
  public static final class CompositeFilter extends Filter {

    private static final long serialVersionUID = 3610352685739360009L;
    private final Operator operator;
    private final ImmutableList<Filter> filters;

    enum Operator {
      AND;

      com.google.datastore.v1beta3.CompositeFilter.Operator toPb() {
        return com.google.datastore.v1beta3.CompositeFilter.Operator.valueOf(name());
      }

      static Operator fromPb(com.google.datastore.v1beta3.CompositeFilter.Operator operatorPb) {
        return valueOf(operatorPb.name());
      }
    }

    private CompositeFilter(Operator operator, Filter first, Filter... other) {
      this.operator = operator;
      this.filters =
          ImmutableList.<Filter>builder().add(first).addAll(Arrays.asList(other)).build();
    }

    private CompositeFilter(Operator operator, ImmutableList<Filter> filters) {
      this.operator = operator;
      this.filters = filters;
      Preconditions.checkArgument(!filters.isEmpty(), "filters list must not be empty");
    }

    @Override
    public String toString() {
      ToStringHelper toStringHelper = MoreObjects.toStringHelper(this);
      toStringHelper.add("operator", operator);
      toStringHelper.add("filters", filters);
      return toStringHelper.toString();
    }

    @Override
    public int hashCode() {
      return Objects.hash(operator, filters);
    }

    @Override
    public boolean equals(Object obj) {
      if (obj == this) {
        return true;
      }
      if (!(obj instanceof CompositeFilter)) {
        return false;
      }
      CompositeFilter other = (CompositeFilter) obj;
      return operator == other.operator
          && filters.equals(other.filters);
    }

    static CompositeFilter fromPb(com.google.datastore.v1beta3.CompositeFilter compositeFilterPb) {
      Operator operator = Operator.fromPb(compositeFilterPb.getOp());
      ImmutableList.Builder<Filter> filters = ImmutableList.builder();
      for (com.google.datastore.v1beta3.Filter filterPb : compositeFilterPb.getFiltersList()) {
        Filter currFilter = Filter.fromPb(filterPb);
        if (currFilter != null) {
          filters.add(currFilter);
        }
      }
      return new CompositeFilter(operator, filters.build());
    }

    public static CompositeFilter and(Filter first, Filter... other) {
      return new CompositeFilter(Operator.AND, first, other);
    }

    @Override
<<<<<<< HEAD
    protected com.google.datastore.v1beta3.Filter toPb() {
      com.google.datastore.v1beta3.Filter.Builder filterPb =
          com.google.datastore.v1beta3.Filter.newBuilder();
      com.google.datastore.v1beta3.CompositeFilter.Builder compositeFilterPb =
          filterPb.getCompositeFilterBuilder();
      compositeFilterPb.setOp(operator.toPb());
=======
    DatastoreV1.Filter toPb() {
      DatastoreV1.Filter.Builder filterPb = DatastoreV1.Filter.newBuilder();
      DatastoreV1.CompositeFilter.Builder compositeFilterPb = filterPb.getCompositeFilterBuilder();
      compositeFilterPb.setOperator(operator.toPb());
>>>>>>> 44a1533d
      for (Filter filter : filters) {
        compositeFilterPb.addFilters(filter.toPb());
      }
      return filterPb.build();
    }
  }

  /**
   * A class representing a filter based on a single property or ancestor.
   */
  public static final class PropertyFilter extends Filter {

    private static final long serialVersionUID = -4514695915258598597L;

    private final String property;
    private final Operator operator;
    private final Value<?> value;

    enum Operator {
      LESS_THAN,
      LESS_THAN_OR_EQUAL,
      GREATER_THAN,
      GREATER_THAN_OR_EQUAL,
      EQUAL,
      HAS_ANCESTOR;

      com.google.datastore.v1beta3.PropertyFilter.Operator toPb() {
        return com.google.datastore.v1beta3.PropertyFilter.Operator.valueOf(name());
      }

      static Operator fromPb(com.google.datastore.v1beta3.PropertyFilter.Operator operatorPb) {
        return valueOf(operatorPb.name());
      }
    }

    private PropertyFilter(String property, Operator operator, Value<?> value) {
      this.property = checkNotNull(property);
      this.operator = checkNotNull(operator);
      this.value = checkNotNull(value);
    }

<<<<<<< HEAD
    public static PropertyFilter fromPb(com.google.datastore.v1beta3.PropertyFilter propertyFilterPb) {
=======
    static PropertyFilter fromPb(DatastoreV1.PropertyFilter propertyFilterPb) {
>>>>>>> 44a1533d
      String property = propertyFilterPb.getProperty().getName();
      Operator operator = Operator.fromPb(propertyFilterPb.getOp());
      Value<?> value = Value.fromPb(propertyFilterPb.getValue());
      return new PropertyFilter(property, operator, value);
    }

    @Override
    public String toString() {
      ToStringHelper toStringHelper = MoreObjects.toStringHelper(this);
      toStringHelper.add("property", property);
      toStringHelper.add("operator", operator);
      toStringHelper.add("value", value);
      return toStringHelper.toString();
    }

    @Override
    public int hashCode() {
      return Objects.hash(property, operator, value);
    }

    @Override
    public boolean equals(Object obj) {
      if (obj == this) {
        return true;
      }
      if (!(obj instanceof PropertyFilter)) {
        return false;
      }
      PropertyFilter other = (PropertyFilter) obj;
      return property.equals(other.property)
          && operator == other.operator
          && Objects.equals(value, other.value);
    }

    public static PropertyFilter lt(String property, Value<?> value) {
      return new PropertyFilter(property, Operator.LESS_THAN, value);
    }

    public static PropertyFilter lt(String property, String value) {
      return new PropertyFilter(property, Operator.LESS_THAN, of(value));
    }

    public static PropertyFilter lt(String property, long value) {
      return new PropertyFilter(property, Operator.LESS_THAN, of(value));
    }

    public static PropertyFilter lt(String property, double value) {
      return new PropertyFilter(property, Operator.LESS_THAN, of(value));
    }

    public static PropertyFilter lt(String property, boolean value) {
      return new PropertyFilter(property, Operator.LESS_THAN, of(value));
    }

    public static PropertyFilter lt(String property, DateTime value) {
      return new PropertyFilter(property, Operator.LESS_THAN, of(value));
    }

    public static PropertyFilter lt(String property, Key value) {
      return new PropertyFilter(property, Operator.LESS_THAN, of(value));
    }

    public static PropertyFilter lt(String property, Blob value) {
      return new PropertyFilter(property, Operator.LESS_THAN, of(value));
    }

    public static PropertyFilter le(String property, Value<?> value) {
      return new PropertyFilter(property, Operator.LESS_THAN_OR_EQUAL, value);
    }

    public static PropertyFilter le(String property, String value) {
      return new PropertyFilter(property, Operator.LESS_THAN_OR_EQUAL, of(value));
    }

    public static PropertyFilter le(String property, long value) {
      return new PropertyFilter(property, Operator.LESS_THAN_OR_EQUAL, of(value));
    }

    public static PropertyFilter le(String property, double value) {
      return new PropertyFilter(property, Operator.LESS_THAN_OR_EQUAL, of(value));
    }

    public static PropertyFilter le(String property, boolean value) {
      return new PropertyFilter(property, Operator.LESS_THAN_OR_EQUAL, of(value));
    }

    public static PropertyFilter le(String property, DateTime value) {
      return new PropertyFilter(property, Operator.LESS_THAN_OR_EQUAL, of(value));
    }

    public static PropertyFilter le(String property, Key value) {
      return new PropertyFilter(property, Operator.LESS_THAN_OR_EQUAL, of(value));
    }

    public static PropertyFilter le(String property, Blob value) {
      return new PropertyFilter(property, Operator.LESS_THAN_OR_EQUAL, of(value));
    }

    public static PropertyFilter gt(String property, Value<?> value) {
      return new PropertyFilter(property, Operator.GREATER_THAN, value);
    }

    public static PropertyFilter gt(String property, String value) {
      return new PropertyFilter(property, Operator.GREATER_THAN, of(value));
    }

    public static PropertyFilter gt(String property, long value) {
      return new PropertyFilter(property, Operator.GREATER_THAN, of(value));
    }

    public static PropertyFilter gt(String property, double value) {
      return new PropertyFilter(property, Operator.GREATER_THAN, of(value));
    }

    public static PropertyFilter gt(String property, boolean value) {
      return new PropertyFilter(property, Operator.GREATER_THAN, of(value));
    }

    public static PropertyFilter gt(String property, DateTime value) {
      return new PropertyFilter(property, Operator.GREATER_THAN, of(value));
    }

    public static PropertyFilter gt(String property, Key value) {
      return new PropertyFilter(property, Operator.GREATER_THAN, of(value));
    }

    public static PropertyFilter gt(String property, Blob value) {
      return new PropertyFilter(property, Operator.GREATER_THAN, of(value));
    }

    public static PropertyFilter ge(String property, Value<?> value) {
      return new PropertyFilter(property, Operator.GREATER_THAN_OR_EQUAL, value);
    }

    public static PropertyFilter ge(String property, String value) {
      return new PropertyFilter(property, Operator.GREATER_THAN_OR_EQUAL, of(value));
    }

    public static PropertyFilter ge(String property, long value) {
      return new PropertyFilter(property, Operator.GREATER_THAN_OR_EQUAL, of(value));
    }

    public static PropertyFilter ge(String property, double value) {
      return new PropertyFilter(property, Operator.GREATER_THAN_OR_EQUAL, of(value));
    }

    public static PropertyFilter ge(String property, boolean value) {
      return new PropertyFilter(property, Operator.GREATER_THAN_OR_EQUAL, of(value));
    }

    public static PropertyFilter ge(String property, DateTime value) {
      return new PropertyFilter(property, Operator.GREATER_THAN_OR_EQUAL, of(value));
    }

    public static PropertyFilter ge(String property, Key value) {
      return new PropertyFilter(property, Operator.GREATER_THAN_OR_EQUAL, of(value));
    }

    public static PropertyFilter ge(String property, Blob value) {
      return new PropertyFilter(property, Operator.GREATER_THAN_OR_EQUAL, of(value));
    }

    public static PropertyFilter eq(String property, Value<?> value) {
      return new PropertyFilter(property, Operator.EQUAL, value);
    }

    public static PropertyFilter eq(String property, String value) {
      return new PropertyFilter(property, Operator.EQUAL, of(value));
    }

    public static PropertyFilter eq(String property, long value) {
      return new PropertyFilter(property, Operator.EQUAL, of(value));
    }

    public static PropertyFilter eq(String property, double value) {
      return new PropertyFilter(property, Operator.EQUAL, of(value));
    }

    public static PropertyFilter eq(String property, boolean value) {
      return new PropertyFilter(property, Operator.EQUAL, of(value));
    }

    public static PropertyFilter eq(String property, DateTime value) {
      return new PropertyFilter(property, Operator.EQUAL, of(value));
    }

    public static PropertyFilter eq(String property, Key value) {
      return new PropertyFilter(property, Operator.EQUAL, of(value));
    }

    public static PropertyFilter eq(String property, Blob value) {
      return new PropertyFilter(property, Operator.EQUAL, of(value));
    }

    public static PropertyFilter hasAncestor(Key key) {
      return new PropertyFilter(KEY_PROPERTY_NAME, Operator.HAS_ANCESTOR, of(key));
    }

    public static PropertyFilter isNull(String property) {
      return new PropertyFilter(property, Operator.EQUAL, NullValue.of());
    }

    @Override
<<<<<<< HEAD
    protected com.google.datastore.v1beta3.Filter toPb() {
      com.google.datastore.v1beta3.Filter.Builder filterPb =
          com.google.datastore.v1beta3.Filter.newBuilder();
      com.google.datastore.v1beta3.PropertyFilter.Builder propertyFilterPb =
          filterPb.getPropertyFilterBuilder();
=======
    DatastoreV1.Filter toPb() {
      DatastoreV1.Filter.Builder filterPb = DatastoreV1.Filter.newBuilder();
      DatastoreV1.PropertyFilter.Builder propertyFilterPb = filterPb.getPropertyFilterBuilder();
>>>>>>> 44a1533d
      propertyFilterPb.getPropertyBuilder().setName(property);
      propertyFilterPb.setOp(operator.toPb());
      if (value != null) {
        propertyFilterPb.setValue(value.toPb());
      }
      return filterPb.build();
    }
  }

  public static final class OrderBy implements Serializable {

    private static final long serialVersionUID = 4091186784814400031L;

    private final String property;
    private final Direction direction;

    public enum Direction {

      ASCENDING, DESCENDING;

      com.google.datastore.v1beta3.PropertyOrder.Direction toPb() {
        return com.google.datastore.v1beta3.PropertyOrder.Direction.valueOf(name());
      }

      static Direction fromPb(com.google.datastore.v1beta3.PropertyOrder.Direction directionPb) {
        return valueOf(directionPb.name());
      }
    }

    public OrderBy(String property, Direction direction) {
      this.property = checkNotNull(property);
      this.direction = checkNotNull(direction);
    }

    @Override
    public int hashCode() {
      return Objects.hash(property, direction);
    }

    @Override
    public boolean equals(Object obj) {
      if (obj == this) {
        return true;
      }
      if (!(obj instanceof OrderBy)) {
        return false;
      }
      OrderBy other = (OrderBy) obj;
      return property.equals(other.property)
          && direction == other.direction;
    }

    public String property() {
      return property;
    }

    public Direction direction() {
      return direction;
    }

    com.google.datastore.v1beta3.PropertyOrder toPb() {
      return com.google.datastore.v1beta3.PropertyOrder.newBuilder()
          .setDirection(direction.toPb())
          .setProperty(com.google.datastore.v1beta3.PropertyReference.newBuilder()
              .setName(property).build())
          .build();
    }

    public static OrderBy asc(String property) {
      return new OrderBy(property, OrderBy.Direction.ASCENDING);
    }

    public static OrderBy desc(String property) {
      return new OrderBy(property, OrderBy.Direction.DESCENDING);
    }

    static OrderBy fromPb(com.google.datastore.v1beta3.PropertyOrder propertyOrderPb) {
      String property = propertyOrderPb.getProperty().getName();
      Direction direction = Direction.fromPb(propertyOrderPb.getDirection());
      return new OrderBy(property, direction);
    }
  }

<<<<<<< HEAD
  static class BaseBuilder<V, B extends BaseBuilder<V, B>> {
=======
  /**
   * A class representing a projection based on a property.
   */
  public static final class Projection implements Serializable {

    private static final long serialVersionUID = 3083707957256279470L;

    private final Aggregate aggregate;
    private final String property;

    public enum Aggregate {

      FIRST;

      DatastoreV1.PropertyExpression.AggregationFunction toPb() {
        return DatastoreV1.PropertyExpression.AggregationFunction.valueOf(name());
      }

      static Aggregate fromPb(DatastoreV1.PropertyExpression.AggregationFunction aggregatePb) {
        return valueOf(aggregatePb.name());
      }
    }

    private Projection(Aggregate aggregate, String property) {
      this.aggregate = aggregate;
      this.property = property;
    }

    @Override
    public int hashCode() {
      return Objects.hash(property, aggregate);
    }

    @Override
    public boolean equals(Object obj) {
      if (obj == this) {
        return true;
      }
      if (!(obj instanceof Projection)) {
        return false;
      }
      Projection other = (Projection) obj;
      return Objects.equals(property, other.property)
          && Objects.equals(aggregate, other.aggregate);
    }

    @Override
    public String toString() {
      ToStringHelper toStringHelper = MoreObjects.toStringHelper(this);
      toStringHelper.add("property", property);
      if (aggregate != null) {
        toStringHelper.add("aggregate", aggregate);
      }
      return toStringHelper.toString();
    }

    DatastoreV1.PropertyExpression toPb() {
      DatastoreV1.PropertyExpression.Builder expressionPb =
          DatastoreV1.PropertyExpression.newBuilder();
      if (aggregate != null) {
        expressionPb.setAggregationFunction(aggregate.toPb());
      }
      expressionPb.setProperty(
          DatastoreV1.PropertyReference.newBuilder().setName(property).build());
      return expressionPb.build();
    }

    static Projection fromPb(DatastoreV1.PropertyExpression propertyExpressionPb) {
      String property = propertyExpressionPb.getProperty().getName();
      Aggregate aggregate = null;
      if (propertyExpressionPb.hasAggregationFunction()) {
        aggregate = Aggregate.fromPb(propertyExpressionPb.getAggregationFunction());
      }
      return new Projection(aggregate, property);
    }

    public static Projection property(String property) {
      return new Projection(null, property);
    }

    public static Projection aggregate(Aggregate aggregate, String property) {
      return new Projection(aggregate, property);
    }

    public static Projection first(String property) {
      return new Projection(Aggregate.FIRST, property);
    }
  }

  /**
   * Interface for StructuredQuery builders.
   *
   * @param <V> the type of result the query returns.
   */
  public interface Builder<V> {
    Builder<V> namespace(String namespace);

    Builder<V> kind(String kind);

    Builder<V> startCursor(Cursor startCursor);

    Builder<V> endCursor(Cursor endCursor);

    Builder<V> offset(int offset);

    Builder<V> limit(Integer limit);

    Builder<V> filter(Filter filter);

    Builder<V> clearOrderBy();

    /**
     * Sets the query's order by clause (clearing any previously specified OrderBy settings).
     */
    Builder<V> orderBy(OrderBy orderBy, OrderBy... others);

    /**
     * Adds settings to the existing order by clause.
     */
    Builder<V> addOrderBy(OrderBy orderBy, OrderBy... others);

    StructuredQuery<V> build();
  }

  /**
   * Base class for StructuredQuery builders.
   *
   * @param <V> the type of result the query returns.
   * @param <B> the query builder.
   */
  abstract static class BuilderImpl<V, B extends BuilderImpl<V, B>> implements Builder<V> {
>>>>>>> 44a1533d

    private final ResultType<V> resultType;
    private String namespace;
    private String kind;
    private final List<String> projection = new LinkedList<>();
    private Filter filter;
    private final List<String> distinctOn = new LinkedList<>();
    private final List<OrderBy> orderBy = new LinkedList<>();
    private Cursor startCursor;
    private Cursor endCursor;
    private int offset;
    private Integer limit;

    BuilderImpl(ResultType<V> resultType) {
      this.resultType = resultType;
    }

    BuilderImpl(StructuredQuery<V> query) {
      this(query.type());
      namespace = query.namespace();
      kind = query.kind;
      projection.addAll(query.projection);
      filter = query.filter;
      groupBy.addAll(query.groupBy);
      orderBy.addAll(query.orderBy);
      startCursor = query.startCursor;
      endCursor = query.endCursor;
      offset = query.offset;
      limit = query.limit;
    }

    @SuppressWarnings("unchecked")
    B self() {
      return (B) this;
    }

    @Override
    public B namespace(String namespace) {
      this.namespace = namespace;
      return self();
    }

    @Override
    public B kind(String kind) {
      this.kind = kind;
      return self();
    }

    @Override
    public B startCursor(Cursor startCursor) {
      this.startCursor = startCursor;
      return self();
    }

    @Override
    public B endCursor(Cursor endCursor) {
      this.endCursor = endCursor;
      return self();
    }

    @Override
    public B offset(int offset) {
      Preconditions.checkArgument(offset >= 0, "offset must not be negative");
      this.offset = offset;
      return self();
    }

    @Override
    public B limit(Integer limit) {
      Preconditions.checkArgument(limit == null || limit > 0, "limit must be positive");
      this.limit = limit;
      return self();
    }

    @Override
    public B filter(Filter filter) {
      this.filter = filter;
      return self();
    }

    @Override
    public B clearOrderBy() {
      orderBy.clear();
      return self();
    }

    @Override
    public B orderBy(OrderBy orderBy, OrderBy... others) {
      clearOrderBy();
      addOrderBy(orderBy, others);
      return self();
    }

    @Override
    public B addOrderBy(OrderBy orderBy, OrderBy... others) {
      this.orderBy.add(orderBy);
      Collections.addAll(this.orderBy, others);
      return self();
    }

    B clearProjection() {
      projection.clear();
      return self();
    }

    B projection(String projection, String... others) {
      clearProjection();
      addProjection(projection, others);
      return self();
    }

    B addProjection(String projection, String... others) {
      this.projection.add(projection);
      Collections.addAll(this.projection, others);
      return self();
    }

    B clearDistinctOn() {
      distinctOn.clear();
      return self();
    }

    B distinctOn(String property, String... others) {
      clearDistinctOn();
      addDistinctOn(property, others);
      return self();
    }

    B addDistinctOn(String property, String... others) {
      this.distinctOn.add(property);
      Collections.addAll(this.distinctOn, others);
      return self();
    }

    B mergeFrom(com.google.datastore.v1beta3.Query queryPb) {
      if (queryPb.getKindCount() > 0) {
        kind(queryPb.getKind(0).getName());
      }
      if (!queryPb.getStartCursor().isEmpty()) {
        startCursor(new Cursor(queryPb.getStartCursor()));
      }
      if (!queryPb.getEndCursor().isEmpty()) {
        endCursor(new Cursor(queryPb.getEndCursor()));
      }
      offset(queryPb.getOffset());
      if (queryPb.hasLimit()) {
        limit(queryPb.getLimit().getValue());
      }
      if (queryPb.hasFilter()) {
        Filter currFilter = Filter.fromPb(queryPb.getFilter());
        if (currFilter != null) {
          filter(currFilter);
        }
      }
      for (com.google.datastore.v1beta3.PropertyOrder orderByPb : queryPb.getOrderList()) {
        addOrderBy(OrderBy.fromPb(orderByPb));
      }
      for (com.google.datastore.v1beta3.Projection projectionPb
           : queryPb.getProjectionList()) {
        addProjection(projectionPb.getProperty().getName());
      }
      for (com.google.datastore.v1beta3.PropertyReference distinctOnPb : queryPb.getDistinctOnList()) {
        addDistinctOn(distinctOnPb.getName());
      }
      return self();
    }
<<<<<<< HEAD

    public StructuredQuery<V> build() {
      return new StructuredQuery<>(this);
    }
  }

  static final class Builder<V> extends BaseBuilder<V, Builder<V>> {

    Builder(ResultType<V> resultType) {
      super(resultType);
    }
  }

  /**
   * A StructuredQuery builder for queries that return Entity results.
   */
  public static final class EntityQueryBuilder extends BaseBuilder<Entity, EntityQueryBuilder> {

    EntityQueryBuilder() {
      super(ResultType.ENTITY);
    }

    @Override
    public StructuredQuery<Entity> build() {
      return new StructuredQuery<>(this);
    }
  }

  /**
   * A StructuredQuery builder for queries that return Key results.
   */
  public static final class KeyQueryBuilder extends BaseBuilder<Key, KeyQueryBuilder> {

    KeyQueryBuilder() {
      super(ResultType.KEY);
      projection(KEY_PROPERTY_NAME);
    }

    @Override
    protected KeyQueryBuilder mergeFrom(com.google.datastore.v1beta3.Query queryPb) {
      super.mergeFrom(queryPb);
      projection(KEY_PROPERTY_NAME);
      clearDistinctOn();
      return this;
    }

    @Override
    public StructuredQuery<Key> build() {
      return new StructuredQuery<>(this);
    }
  }

  /**
   * A StructuredQuery builder for projection queries.
   */
  public static final class ProjectionEntityQueryBuilder
      extends BaseBuilder<ProjectionEntity, ProjectionEntityQueryBuilder> {

    ProjectionEntityQueryBuilder() {
      super(ResultType.PROJECTION_ENTITY);
    }

    @Override
    public StructuredQuery<ProjectionEntity> build() {
      return new StructuredQuery<>(this);
    }

    @Override
    public ProjectionEntityQueryBuilder clearProjection() {
      return super.clearProjection();
    }

    /**
     * Sets the query's projection clause (clearing any previously specified Projection settings).
     */
    @Override
    public ProjectionEntityQueryBuilder projection(String projection, String... others) {
      return super.projection(projection, others);
    }

    /**
     * Adds one or more projections to the existing projection clause.
     */
    @Override
    public ProjectionEntityQueryBuilder addProjection(String projection, String... others) {
      return super.addProjection(projection, others);
    }

    @Override
    public ProjectionEntityQueryBuilder clearDistinctOn() {
      return super.clearDistinctOn();
    }

    /**
     * Sets the query's group by clause (clearing any previously specified GroupBy settings).
     */
    @Override
    public ProjectionEntityQueryBuilder distinctOn(String property, String... others) {
      return super.distinctOn(property, others);
    }

    /**
     * Adds one or more properties to the existing group by clause.
     */
    @Override
    public ProjectionEntityQueryBuilder addDistinctOn(String property, String... others) {
      return super.addDistinctOn(property, others);
    }
=======
>>>>>>> 44a1533d
  }

  StructuredQuery(BuilderImpl<V, ?> builder) {
    super(builder.resultType, builder.namespace);
    kind = builder.kind;
    projection = ImmutableList.copyOf(builder.projection);
    filter = builder.filter;
    distinctOn = ImmutableList.copyOf(builder.distinctOn);
    orderBy = ImmutableList.copyOf(builder.orderBy);
    startCursor = builder.startCursor;
    endCursor = builder.endCursor;
    offset = builder.offset;
    limit = builder.limit;
  }

  @Override
  public int hashCode() {
    return Objects.hash(namespace(), kind, startCursor, endCursor, offset, limit, filter, orderBy,
distinctOn());
  }

  @Override
  public boolean equals(Object obj) {
    if (obj == this) {
      return true;
    }
    if (!(obj instanceof StructuredQuery)) {
      return false;
    }
    StructuredQuery<?> other = (StructuredQuery<?>) obj;
    return Objects.equals(namespace(), other.namespace())
        && Objects.equals(kind, other.kind)
        && Objects.equals(startCursor, other.startCursor)
        && Objects.equals(endCursor, other.endCursor)
        && Objects.equals(offset, other.offset)
        && Objects.equals(limit, other.limit)
        && Objects.equals(filter, other.filter)
        && Objects.equals(orderBy, other.orderBy)
        && Objects.equals(projection, other.projection)
        && Objects.equals(distinctOn, other.distinctOn);

  }

  public String kind() {
    return kind;
  }

  boolean keyOnly() {
    return projection.size() == 1 && KEY_PROPERTY_NAME.equals(projection.get(0));
  }

  public List<String> projection() {
    return projection;
  }

  public Filter filter() {
    return filter;
  }

  public List<String> distinctOn() {
    return distinctOn;
  }

  public ImmutableList<OrderBy> orderBy() {
    return orderBy;
  }

  public Cursor startCursor() {
    return startCursor;
  }

  public Cursor endCursor() {
    return endCursor;
  }

  public int offset() {
    return offset;
  }

  public Integer limit() {
    return limit;
  }

  public abstract Builder<V> toBuilder();

  @Override
<<<<<<< HEAD
  protected void populatePb(com.google.datastore.v1beta3.RunQueryRequest.Builder requestPb) {
=======
  void populatePb(DatastoreV1.RunQueryRequest.Builder requestPb) {
>>>>>>> 44a1533d
    requestPb.setQuery(toPb());
  }

  @Override
<<<<<<< HEAD
  protected Query<V> nextQuery(com.google.datastore.v1beta3.RunQueryResponse responsePb) {
    Builder<V> builder = new Builder<>(type());
    builder.mergeFrom(toPb());
    builder.startCursor(new Cursor(responsePb.getBatch().getEndCursor()));
    if (offset > 0 && responsePb.getBatch().getSkippedResults() < offset) {
      builder.offset(offset - responsePb.getBatch().getSkippedResults());
=======
  StructuredQuery<V> nextQuery(DatastoreV1.QueryResultBatch responsePb) {
    Builder<V> builder = toBuilder();
    builder.startCursor(new Cursor(responsePb.getEndCursor()));
    if (offset > 0 && responsePb.getSkippedResults() < offset) {
      builder.offset(offset - responsePb.getSkippedResults());
>>>>>>> 44a1533d
    } else {
      builder.offset(0);
      if (limit != null) {
        builder.limit(limit - responsePb.getBatch().getEntityResultsCount());
      }
    }
    return builder.build();
  }

  @Override
<<<<<<< HEAD
  protected com.google.datastore.v1beta3.Query toPb() {
    com.google.datastore.v1beta3.Query.Builder queryPb =
        com.google.datastore.v1beta3.Query.newBuilder();
=======
  DatastoreV1.Query toPb() {
    DatastoreV1.Query.Builder queryPb = DatastoreV1.Query.newBuilder();
>>>>>>> 44a1533d
    if (kind != null) {
      queryPb.addKindBuilder().setName(kind);
    }
    if (startCursor != null) {
      queryPb.setStartCursor(startCursor.byteString());
    }
    if (endCursor != null) {
      queryPb.setEndCursor(endCursor.byteString());
    }
    if (offset > 0) {
      queryPb.setOffset(offset);
    }
    if (limit != null) {
      queryPb.setLimit(com.google.protobuf.Int32Value.newBuilder().setValue(limit.intValue()));
    }
    if (filter != null) {
      queryPb.setFilter(filter.toPb());
    }
    for (OrderBy value : orderBy) {
      queryPb.addOrder(value.toPb());
    }
    for (String value : distinctOn) {
      queryPb.addDistinctOn(com.google.datastore.v1beta3.PropertyReference.newBuilder()
          .setName(value).build());
    }
    for (String value : projection) {
      com.google.datastore.v1beta3.Projection.Builder expressionPb =
          com.google.datastore.v1beta3.Projection.newBuilder();
      expressionPb.setProperty(
          com.google.datastore.v1beta3.PropertyReference.newBuilder().setName(value).build());
      queryPb.addProjection(expressionPb.build());
    }
    return queryPb.build();
  }

  @Override
  Object fromPb(ResultType<V> resultType, String namespace, byte[] bytesPb)
      throws InvalidProtocolBufferException {
    return fromPb(resultType, namespace, com.google.datastore.v1beta3.Query.parseFrom(bytesPb));
  }

<<<<<<< HEAD
  @SuppressWarnings("unchecked")
  static <V> StructuredQuery<V> fromPb(
      ResultType<?> resultType, String namespace,
      com.google.datastore.v1beta3.Query queryPb) {
    BaseBuilder<?, ?> builder;
=======
  static StructuredQuery<?> fromPb(ResultType<?> resultType, String namespace,
      DatastoreV1.Query queryPb) {
    BuilderImpl<?, ?> builder;
>>>>>>> 44a1533d
    if (resultType.equals(ResultType.ENTITY)) {
      builder = new EntityQuery.Builder();
    } else if (resultType.equals(ResultType.KEY)) {
      builder = new KeyQuery.Builder();
    } else {
      builder = new ProjectionEntityQuery.Builder();
    }
    return (StructuredQuery<V>) builder.namespace(namespace).mergeFrom(queryPb).build();
  }
}<|MERGE_RESOLUTION|>--- conflicted
+++ resolved
@@ -102,11 +102,7 @@
     Filter() {
     }
 
-<<<<<<< HEAD
-    protected abstract com.google.datastore.v1beta3.Filter toPb();
-=======
-    abstract DatastoreV1.Filter toPb();
->>>>>>> 44a1533d
+    abstract com.google.datastore.v1beta3.Filter toPb();
 
     static Filter fromPb(com.google.datastore.v1beta3.Filter filterPb) {
       switch (filterPb.getFilterTypeCase()) {
@@ -196,19 +192,12 @@
     }
 
     @Override
-<<<<<<< HEAD
-    protected com.google.datastore.v1beta3.Filter toPb() {
+    com.google.datastore.v1beta3.Filter toPb() {
       com.google.datastore.v1beta3.Filter.Builder filterPb =
           com.google.datastore.v1beta3.Filter.newBuilder();
       com.google.datastore.v1beta3.CompositeFilter.Builder compositeFilterPb =
           filterPb.getCompositeFilterBuilder();
       compositeFilterPb.setOp(operator.toPb());
-=======
-    DatastoreV1.Filter toPb() {
-      DatastoreV1.Filter.Builder filterPb = DatastoreV1.Filter.newBuilder();
-      DatastoreV1.CompositeFilter.Builder compositeFilterPb = filterPb.getCompositeFilterBuilder();
-      compositeFilterPb.setOperator(operator.toPb());
->>>>>>> 44a1533d
       for (Filter filter : filters) {
         compositeFilterPb.addFilters(filter.toPb());
       }
@@ -250,11 +239,7 @@
       this.value = checkNotNull(value);
     }
 
-<<<<<<< HEAD
-    public static PropertyFilter fromPb(com.google.datastore.v1beta3.PropertyFilter propertyFilterPb) {
-=======
-    static PropertyFilter fromPb(DatastoreV1.PropertyFilter propertyFilterPb) {
->>>>>>> 44a1533d
+    static PropertyFilter fromPb(com.google.datastore.v1beta3.PropertyFilter propertyFilterPb) {
       String property = propertyFilterPb.getProperty().getName();
       Operator operator = Operator.fromPb(propertyFilterPb.getOp());
       Value<?> value = Value.fromPb(propertyFilterPb.getValue());
@@ -458,17 +443,11 @@
     }
 
     @Override
-<<<<<<< HEAD
-    protected com.google.datastore.v1beta3.Filter toPb() {
+    com.google.datastore.v1beta3.Filter toPb() {
       com.google.datastore.v1beta3.Filter.Builder filterPb =
           com.google.datastore.v1beta3.Filter.newBuilder();
       com.google.datastore.v1beta3.PropertyFilter.Builder propertyFilterPb =
           filterPb.getPropertyFilterBuilder();
-=======
-    DatastoreV1.Filter toPb() {
-      DatastoreV1.Filter.Builder filterPb = DatastoreV1.Filter.newBuilder();
-      DatastoreV1.PropertyFilter.Builder propertyFilterPb = filterPb.getPropertyFilterBuilder();
->>>>>>> 44a1533d
       propertyFilterPb.getPropertyBuilder().setName(property);
       propertyFilterPb.setOp(operator.toPb());
       if (value != null) {
@@ -549,98 +528,6 @@
       String property = propertyOrderPb.getProperty().getName();
       Direction direction = Direction.fromPb(propertyOrderPb.getDirection());
       return new OrderBy(property, direction);
-    }
-  }
-
-<<<<<<< HEAD
-  static class BaseBuilder<V, B extends BaseBuilder<V, B>> {
-=======
-  /**
-   * A class representing a projection based on a property.
-   */
-  public static final class Projection implements Serializable {
-
-    private static final long serialVersionUID = 3083707957256279470L;
-
-    private final Aggregate aggregate;
-    private final String property;
-
-    public enum Aggregate {
-
-      FIRST;
-
-      DatastoreV1.PropertyExpression.AggregationFunction toPb() {
-        return DatastoreV1.PropertyExpression.AggregationFunction.valueOf(name());
-      }
-
-      static Aggregate fromPb(DatastoreV1.PropertyExpression.AggregationFunction aggregatePb) {
-        return valueOf(aggregatePb.name());
-      }
-    }
-
-    private Projection(Aggregate aggregate, String property) {
-      this.aggregate = aggregate;
-      this.property = property;
-    }
-
-    @Override
-    public int hashCode() {
-      return Objects.hash(property, aggregate);
-    }
-
-    @Override
-    public boolean equals(Object obj) {
-      if (obj == this) {
-        return true;
-      }
-      if (!(obj instanceof Projection)) {
-        return false;
-      }
-      Projection other = (Projection) obj;
-      return Objects.equals(property, other.property)
-          && Objects.equals(aggregate, other.aggregate);
-    }
-
-    @Override
-    public String toString() {
-      ToStringHelper toStringHelper = MoreObjects.toStringHelper(this);
-      toStringHelper.add("property", property);
-      if (aggregate != null) {
-        toStringHelper.add("aggregate", aggregate);
-      }
-      return toStringHelper.toString();
-    }
-
-    DatastoreV1.PropertyExpression toPb() {
-      DatastoreV1.PropertyExpression.Builder expressionPb =
-          DatastoreV1.PropertyExpression.newBuilder();
-      if (aggregate != null) {
-        expressionPb.setAggregationFunction(aggregate.toPb());
-      }
-      expressionPb.setProperty(
-          DatastoreV1.PropertyReference.newBuilder().setName(property).build());
-      return expressionPb.build();
-    }
-
-    static Projection fromPb(DatastoreV1.PropertyExpression propertyExpressionPb) {
-      String property = propertyExpressionPb.getProperty().getName();
-      Aggregate aggregate = null;
-      if (propertyExpressionPb.hasAggregationFunction()) {
-        aggregate = Aggregate.fromPb(propertyExpressionPb.getAggregationFunction());
-      }
-      return new Projection(aggregate, property);
-    }
-
-    public static Projection property(String property) {
-      return new Projection(null, property);
-    }
-
-    public static Projection aggregate(Aggregate aggregate, String property) {
-      return new Projection(aggregate, property);
-    }
-
-    public static Projection first(String property) {
-      return new Projection(Aggregate.FIRST, property);
     }
   }
 
@@ -686,7 +573,6 @@
    * @param <B> the query builder.
    */
   abstract static class BuilderImpl<V, B extends BuilderImpl<V, B>> implements Builder<V> {
->>>>>>> 44a1533d
 
     private final ResultType<V> resultType;
     private String namespace;
@@ -710,7 +596,7 @@
       kind = query.kind;
       projection.addAll(query.projection);
       filter = query.filter;
-      groupBy.addAll(query.groupBy);
+      distinctOn.addAll(query.distinctOn);
       orderBy.addAll(query.orderBy);
       startCursor = query.startCursor;
       endCursor = query.endCursor;
@@ -853,117 +739,6 @@
       }
       return self();
     }
-<<<<<<< HEAD
-
-    public StructuredQuery<V> build() {
-      return new StructuredQuery<>(this);
-    }
-  }
-
-  static final class Builder<V> extends BaseBuilder<V, Builder<V>> {
-
-    Builder(ResultType<V> resultType) {
-      super(resultType);
-    }
-  }
-
-  /**
-   * A StructuredQuery builder for queries that return Entity results.
-   */
-  public static final class EntityQueryBuilder extends BaseBuilder<Entity, EntityQueryBuilder> {
-
-    EntityQueryBuilder() {
-      super(ResultType.ENTITY);
-    }
-
-    @Override
-    public StructuredQuery<Entity> build() {
-      return new StructuredQuery<>(this);
-    }
-  }
-
-  /**
-   * A StructuredQuery builder for queries that return Key results.
-   */
-  public static final class KeyQueryBuilder extends BaseBuilder<Key, KeyQueryBuilder> {
-
-    KeyQueryBuilder() {
-      super(ResultType.KEY);
-      projection(KEY_PROPERTY_NAME);
-    }
-
-    @Override
-    protected KeyQueryBuilder mergeFrom(com.google.datastore.v1beta3.Query queryPb) {
-      super.mergeFrom(queryPb);
-      projection(KEY_PROPERTY_NAME);
-      clearDistinctOn();
-      return this;
-    }
-
-    @Override
-    public StructuredQuery<Key> build() {
-      return new StructuredQuery<>(this);
-    }
-  }
-
-  /**
-   * A StructuredQuery builder for projection queries.
-   */
-  public static final class ProjectionEntityQueryBuilder
-      extends BaseBuilder<ProjectionEntity, ProjectionEntityQueryBuilder> {
-
-    ProjectionEntityQueryBuilder() {
-      super(ResultType.PROJECTION_ENTITY);
-    }
-
-    @Override
-    public StructuredQuery<ProjectionEntity> build() {
-      return new StructuredQuery<>(this);
-    }
-
-    @Override
-    public ProjectionEntityQueryBuilder clearProjection() {
-      return super.clearProjection();
-    }
-
-    /**
-     * Sets the query's projection clause (clearing any previously specified Projection settings).
-     */
-    @Override
-    public ProjectionEntityQueryBuilder projection(String projection, String... others) {
-      return super.projection(projection, others);
-    }
-
-    /**
-     * Adds one or more projections to the existing projection clause.
-     */
-    @Override
-    public ProjectionEntityQueryBuilder addProjection(String projection, String... others) {
-      return super.addProjection(projection, others);
-    }
-
-    @Override
-    public ProjectionEntityQueryBuilder clearDistinctOn() {
-      return super.clearDistinctOn();
-    }
-
-    /**
-     * Sets the query's group by clause (clearing any previously specified GroupBy settings).
-     */
-    @Override
-    public ProjectionEntityQueryBuilder distinctOn(String property, String... others) {
-      return super.distinctOn(property, others);
-    }
-
-    /**
-     * Adds one or more properties to the existing group by clause.
-     */
-    @Override
-    public ProjectionEntityQueryBuilder addDistinctOn(String property, String... others) {
-      return super.addDistinctOn(property, others);
-    }
-=======
->>>>>>> 44a1533d
   }
 
   StructuredQuery(BuilderImpl<V, ?> builder) {
@@ -1050,29 +825,16 @@
   public abstract Builder<V> toBuilder();
 
   @Override
-<<<<<<< HEAD
-  protected void populatePb(com.google.datastore.v1beta3.RunQueryRequest.Builder requestPb) {
-=======
-  void populatePb(DatastoreV1.RunQueryRequest.Builder requestPb) {
->>>>>>> 44a1533d
+  void populatePb(com.google.datastore.v1beta3.RunQueryRequest.Builder requestPb) {
     requestPb.setQuery(toPb());
   }
 
   @Override
-<<<<<<< HEAD
-  protected Query<V> nextQuery(com.google.datastore.v1beta3.RunQueryResponse responsePb) {
-    Builder<V> builder = new Builder<>(type());
-    builder.mergeFrom(toPb());
+  StructuredQuery<V> nextQuery(com.google.datastore.v1beta3.RunQueryResponse responsePb) {
+    Builder<V> builder = toBuilder();
     builder.startCursor(new Cursor(responsePb.getBatch().getEndCursor()));
     if (offset > 0 && responsePb.getBatch().getSkippedResults() < offset) {
       builder.offset(offset - responsePb.getBatch().getSkippedResults());
-=======
-  StructuredQuery<V> nextQuery(DatastoreV1.QueryResultBatch responsePb) {
-    Builder<V> builder = toBuilder();
-    builder.startCursor(new Cursor(responsePb.getEndCursor()));
-    if (offset > 0 && responsePb.getSkippedResults() < offset) {
-      builder.offset(offset - responsePb.getSkippedResults());
->>>>>>> 44a1533d
     } else {
       builder.offset(0);
       if (limit != null) {
@@ -1083,14 +845,9 @@
   }
 
   @Override
-<<<<<<< HEAD
-  protected com.google.datastore.v1beta3.Query toPb() {
+  com.google.datastore.v1beta3.Query toPb() {
     com.google.datastore.v1beta3.Query.Builder queryPb =
         com.google.datastore.v1beta3.Query.newBuilder();
-=======
-  DatastoreV1.Query toPb() {
-    DatastoreV1.Query.Builder queryPb = DatastoreV1.Query.newBuilder();
->>>>>>> 44a1533d
     if (kind != null) {
       queryPb.addKindBuilder().setName(kind);
     }
@@ -1132,17 +889,10 @@
     return fromPb(resultType, namespace, com.google.datastore.v1beta3.Query.parseFrom(bytesPb));
   }
 
-<<<<<<< HEAD
   @SuppressWarnings("unchecked")
-  static <V> StructuredQuery<V> fromPb(
-      ResultType<?> resultType, String namespace,
+  static <V> StructuredQuery<V> fromPb(ResultType<?> resultType, String namespace,
       com.google.datastore.v1beta3.Query queryPb) {
-    BaseBuilder<?, ?> builder;
-=======
-  static StructuredQuery<?> fromPb(ResultType<?> resultType, String namespace,
-      DatastoreV1.Query queryPb) {
     BuilderImpl<?, ?> builder;
->>>>>>> 44a1533d
     if (resultType.equals(ResultType.ENTITY)) {
       builder = new EntityQuery.Builder();
     } else if (resultType.equals(ResultType.KEY)) {
