--- conflicted
+++ resolved
@@ -74,17 +74,8 @@
    */
   public static Cursor fromUrlSafe(String urlSafe) {
     try {
-<<<<<<< HEAD
-      String utf8Str = URLDecoder.decode(urlSafe, UTF_8.name());
-      com.google.datastore.v1beta3.Value.Builder builder =
-          com.google.datastore.v1beta3.Value.newBuilder();
-      TextFormat.merge(utf8Str, builder);
-      return fromPb(builder.build());
-    } catch (UnsupportedEncodingException | ParseException e) {
-=======
       return Cursor.copyFrom(BaseEncoding.base64Url().decode(urlSafe));
     } catch (IllegalArgumentException e) {
->>>>>>> 44a1533d
       throw new IllegalStateException("Unexpected decoding exception", e);
     }
   }
@@ -94,23 +85,13 @@
   }
 
   @Override
-<<<<<<< HEAD
-  protected com.google.datastore.v1beta3.Value toPb() {
+  com.google.datastore.v1beta3.Value toPb() {
     return com.google.datastore.v1beta3.Value.newBuilder().setBlobValue(byteString).build();
   }
 
   @Override
-  protected Object fromPb(byte[] bytesPb) throws InvalidProtocolBufferException {
+  Object fromPb(byte[] bytesPb) throws InvalidProtocolBufferException {
     return fromPb(com.google.datastore.v1beta3.Value.parseFrom(bytesPb));
-=======
-  Value toPb() {
-    return DatastoreV1.Value.newBuilder().setBlobValue(byteString).build();
-  }
-
-  @Override
-  Object fromPb(byte[] bytesPb) throws InvalidProtocolBufferException {
-    return fromPb(DatastoreV1.Value.parseFrom(bytesPb));
->>>>>>> 44a1533d
   }
 
   static Cursor fromPb(com.google.datastore.v1beta3.Value valuePb) {
