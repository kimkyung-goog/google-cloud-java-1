--- conflicted
+++ resolved
@@ -5,11 +5,7 @@
   <modelVersion>4.0.0</modelVersion>
   <groupId>com.google.cloud</groupId>
   <artifactId>google-cloud-testing</artifactId>
-<<<<<<< HEAD
-  <version>0.72.0-alpha</version><!-- {x-version-update:google-cloud-testing:current} -->
-=======
   <version>0.72.1-alpha-SNAPSHOT</version><!-- {x-version-update:google-cloud-testing:current} -->
->>>>>>> 6573662b
   <packaging>pom</packaging>
 
   <name>Google Cloud Testing</name>
@@ -36,11 +32,7 @@
       <dependency>
         <groupId>com.google.cloud</groupId>
         <artifactId>google-cloud-bom</artifactId>
-<<<<<<< HEAD
-        <version>0.72.0-alpha</version><!-- {x-version-update:google-cloud-bom:current} -->
-=======
         <version>0.72.1-alpha-SNAPSHOT</version><!-- {x-version-update:google-cloud-bom:current} -->
->>>>>>> 6573662b
         <type>pom</type>
         <scope>import</scope>
       </dependency>
