/*
 * Copyright 2015 Google LLC
 *
 * Licensed under the Apache License, Version 2.0 (the "License");
 * you may not use this file except in compliance with the License.
 * You may obtain a copy of the License at
 *
 *       http://www.apache.org/licenses/LICENSE-2.0
 *
 * Unless required by applicable law or agreed to in writing, software
 * distributed under the License is distributed on an "AS IS" BASIS,
 * WITHOUT WARRANTIES OR CONDITIONS OF ANY KIND, either express or implied.
 * See the License for the specific language governing permissions and
 * limitations under the License.
 */

package com.google.cloud.storage;

import static com.google.common.base.Preconditions.checkArgument;
import static com.google.common.base.Preconditions.checkNotNull;

import com.google.api.gax.paging.Page;
import com.google.auth.ServiceAccountSigner;
import com.google.auth.ServiceAccountSigner.SigningException;
import com.google.cloud.FieldSelector;
import com.google.cloud.FieldSelector.Helper;
import com.google.cloud.Policy;
import com.google.cloud.ReadChannel;
import com.google.cloud.Service;
import com.google.cloud.Tuple;
import com.google.cloud.WriteChannel;
import com.google.cloud.storage.Acl.Entity;
import com.google.cloud.storage.spi.v1.StorageRpc;
import com.google.common.collect.ImmutableList;
import com.google.common.collect.Iterables;
import com.google.common.collect.Lists;
import com.google.common.io.BaseEncoding;
import java.io.InputStream;
import java.io.Serializable;
import java.net.URL;
import java.security.Key;
import java.util.Arrays;
import java.util.Collections;
import java.util.LinkedHashSet;
import java.util.LinkedList;
import java.util.List;
import java.util.Map;
import java.util.Objects;
import java.util.Set;
import java.util.concurrent.TimeUnit;

/**
 * An interface for Google Cloud Storage.
 *
 * @see <a href="https://cloud.google.com/storage/docs">Google Cloud Storage</a>
 */
public interface Storage extends Service<StorageOptions> {

  enum PredefinedAcl {
    AUTHENTICATED_READ("authenticatedRead"),
    ALL_AUTHENTICATED_USERS("allAuthenticatedUsers"),
    PRIVATE("private"),
    PROJECT_PRIVATE("projectPrivate"),
    PUBLIC_READ("publicRead"),
    PUBLIC_READ_WRITE("publicReadWrite"),
    BUCKET_OWNER_READ("bucketOwnerRead"),
    BUCKET_OWNER_FULL_CONTROL("bucketOwnerFullControl");

    private final String entry;

    PredefinedAcl(String entry) {
      this.entry = entry;
    }

    String getEntry() {
      return entry;
    }
  }

  enum BucketField implements FieldSelector {
    ID("id"),
    SELF_LINK("selfLink"),
    NAME("name"),
    TIME_CREATED("timeCreated"),
    METAGENERATION("metageneration"),
    ACL("acl"),
    DEFAULT_OBJECT_ACL("defaultObjectAcl"),
    OWNER("owner"),
    LOCATION("location"),
    WEBSITE("website"),
    VERSIONING("versioning"),
    CORS("cors"),
    LIFECYCLE("lifecycle"),
    STORAGE_CLASS("storageClass"),
    ETAG("etag"),
    ENCRYPTION("encryption"),
    BILLING("billing"),
    DEFAULT_EVENT_BASED_HOLD("defaultEventBasedHold"),
    RETENTION_POLICY("retentionPolicy"),
    IAMCONFIGURATION("iamConfiguration");

    static final List<? extends FieldSelector> REQUIRED_FIELDS = ImmutableList.of(NAME);

    private final String selector;

    BucketField(String selector) {
      this.selector = selector;
    }

    @Override
    public String getSelector() {
      return selector;
    }
  }

  enum BlobField implements FieldSelector {
    ACL("acl"),
    BUCKET("bucket"),
    CACHE_CONTROL("cacheControl"),
    COMPONENT_COUNT("componentCount"),
    CONTENT_DISPOSITION("contentDisposition"),
    CONTENT_ENCODING("contentEncoding"),
    CONTENT_LANGUAGE("contentLanguage"),
    CONTENT_TYPE("contentType"),
    CRC32C("crc32c"),
    ETAG("etag"),
    GENERATION("generation"),
    ID("id"),
    KIND("kind"),
    MD5HASH("md5Hash"),
    MEDIA_LINK("mediaLink"),
    METADATA("metadata"),
    METAGENERATION("metageneration"),
    NAME("name"),
    OWNER("owner"),
    SELF_LINK("selfLink"),
    SIZE("size"),
    STORAGE_CLASS("storageClass"),
    TIME_DELETED("timeDeleted"),
    TIME_CREATED("timeCreated"),
    KMS_KEY_NAME("kmsKeyName"),
    EVENT_BASED_HOLD("eventBasedHold"),
    TEMPORARY_HOLD("temporaryHold"),
    RETENTION_EXPIRATION_TIME("retentionExpirationTime"),
    UPDATED("updated");

    static final List<? extends FieldSelector> REQUIRED_FIELDS = ImmutableList.of(BUCKET, NAME);

    private final String selector;

    BlobField(String selector) {
      this.selector = selector;
    }

    @Override
    public String getSelector() {
      return selector;
    }
  }

  /** Class for specifying bucket target options. */
  class BucketTargetOption extends Option {

    private static final long serialVersionUID = -5880204616982900975L;

    private BucketTargetOption(StorageRpc.Option rpcOption, Object value) {
      super(rpcOption, value);
    }

    private BucketTargetOption(StorageRpc.Option rpcOption) {
      this(rpcOption, null);
    }

    /** Returns an option for specifying bucket's predefined ACL configuration. */
    public static BucketTargetOption predefinedAcl(PredefinedAcl acl) {
      return new BucketTargetOption(StorageRpc.Option.PREDEFINED_ACL, acl.getEntry());
    }

    /** Returns an option for specifying bucket's default ACL configuration for blobs. */
    public static BucketTargetOption predefinedDefaultObjectAcl(PredefinedAcl acl) {
      return new BucketTargetOption(
          StorageRpc.Option.PREDEFINED_DEFAULT_OBJECT_ACL, acl.getEntry());
    }

    /**
     * Returns an option for bucket's metageneration match. If this option is used the request will
     * fail if metageneration does not match.
     */
    public static BucketTargetOption metagenerationMatch() {
      return new BucketTargetOption(StorageRpc.Option.IF_METAGENERATION_MATCH);
    }

    /**
     * Returns an option for bucket's metageneration mismatch. If this option is used the request
     * will fail if metageneration matches.
     */
    public static BucketTargetOption metagenerationNotMatch() {
      return new BucketTargetOption(StorageRpc.Option.IF_METAGENERATION_NOT_MATCH);
    }

    /**
     * Returns an option to define the billing user project. This option is required by buckets with
     * `requester_pays` flag enabled to assign operation costs.
     */
    public static BucketTargetOption userProject(String userProject) {
      return new BucketTargetOption(StorageRpc.Option.USER_PROJECT, userProject);
    }

    /**
     * Returns an option to define the projection in the API request. In some cases this option may
     * be needed to be set to `noAcl` to omit ACL data from the response. The default value is
     * `full`
     *
     * @see <a href="https://cloud.google.com/storage/docs/json_api/v1/buckets/patch">Buckets:
     *     patch</a>
     */
    public static BucketTargetOption projection(String projection) {
      return new BucketTargetOption(StorageRpc.Option.PROJECTION, projection);
    }
  }

  /** Class for specifying bucket source options. */
  class BucketSourceOption extends Option {

    private static final long serialVersionUID = 5185657617120212117L;

    private BucketSourceOption(StorageRpc.Option rpcOption, Object value) {
      super(rpcOption, value);
    }

    /**
     * Returns an option for bucket's metageneration match. If this option is used the request will
     * fail if bucket's metageneration does not match the provided value.
     */
    public static BucketSourceOption metagenerationMatch(long metageneration) {
      return new BucketSourceOption(StorageRpc.Option.IF_METAGENERATION_MATCH, metageneration);
    }

    /**
     * Returns an option for bucket's metageneration mismatch. If this option is used the request
     * will fail if bucket's metageneration matches the provided value.
     */
    public static BucketSourceOption metagenerationNotMatch(long metageneration) {
      return new BucketSourceOption(StorageRpc.Option.IF_METAGENERATION_NOT_MATCH, metageneration);
    }

    /**
     * Returns an option for bucket's billing user project. This option is only used by the buckets
     * with 'requester_pays' flag.
     */
    public static BucketSourceOption userProject(String userProject) {
      return new BucketSourceOption(StorageRpc.Option.USER_PROJECT, userProject);
    }
  }

  /** Class for specifying bucket get options. */
  class BucketGetOption extends Option {

    private static final long serialVersionUID = 1901844869484087395L;

    private BucketGetOption(StorageRpc.Option rpcOption, long metageneration) {
      super(rpcOption, metageneration);
    }

    private BucketGetOption(StorageRpc.Option rpcOption, String value) {
      super(rpcOption, value);
    }

    /**
     * Returns an option for bucket's metageneration match. If this option is used the request will
     * fail if bucket's metageneration does not match the provided value.
     */
    public static BucketGetOption metagenerationMatch(long metageneration) {
      return new BucketGetOption(StorageRpc.Option.IF_METAGENERATION_MATCH, metageneration);
    }

    /**
     * Returns an option for bucket's metageneration mismatch. If this option is used the request
     * will fail if bucket's metageneration matches the provided value.
     */
    public static BucketGetOption metagenerationNotMatch(long metageneration) {
      return new BucketGetOption(StorageRpc.Option.IF_METAGENERATION_NOT_MATCH, metageneration);
    }

    /**
     * Returns an option for bucket's billing user project. This option is only used by the buckets
     * with 'requester_pays' flag.
     */
    public static BucketGetOption userProject(String userProject) {
      return new BucketGetOption(StorageRpc.Option.USER_PROJECT, userProject);
    }

    /**
     * Returns an option to specify the bucket's fields to be returned by the RPC call. If this
     * option is not provided all bucket's fields are returned. {@code BucketGetOption.fields}) can
     * be used to specify only the fields of interest. Bucket name is always returned, even if not
     * specified.
     */
    public static BucketGetOption fields(BucketField... fields) {
      return new BucketGetOption(
          StorageRpc.Option.FIELDS, Helper.selector(BucketField.REQUIRED_FIELDS, fields));
    }
  }

  /** Class for specifying blob target options. */
  class BlobTargetOption extends Option {

    private static final long serialVersionUID = 214616862061934846L;

    private BlobTargetOption(StorageRpc.Option rpcOption, Object value) {
      super(rpcOption, value);
    }

    private BlobTargetOption(StorageRpc.Option rpcOption) {
      this(rpcOption, null);
    }

    /** Returns an option for specifying blob's predefined ACL configuration. */
    public static BlobTargetOption predefinedAcl(PredefinedAcl acl) {
      return new BlobTargetOption(StorageRpc.Option.PREDEFINED_ACL, acl.getEntry());
    }

    /**
     * Returns an option that causes an operation to succeed only if the target blob does not exist.
     */
    public static BlobTargetOption doesNotExist() {
      return new BlobTargetOption(StorageRpc.Option.IF_GENERATION_MATCH, 0L);
    }

    /**
     * Returns an option for blob's data generation match. If this option is used the request will
     * fail if generation does not match.
     */
    public static BlobTargetOption generationMatch() {
      return new BlobTargetOption(StorageRpc.Option.IF_GENERATION_MATCH);
    }

    /**
     * Returns an option for blob's data generation mismatch. If this option is used the request
     * will fail if generation matches.
     */
    public static BlobTargetOption generationNotMatch() {
      return new BlobTargetOption(StorageRpc.Option.IF_GENERATION_NOT_MATCH);
    }

    /**
     * Returns an option for blob's metageneration match. If this option is used the request will
     * fail if metageneration does not match.
     */
    public static BlobTargetOption metagenerationMatch() {
      return new BlobTargetOption(StorageRpc.Option.IF_METAGENERATION_MATCH);
    }

    /**
     * Returns an option for blob's metageneration mismatch. If this option is used the request will
     * fail if metageneration matches.
     */
    public static BlobTargetOption metagenerationNotMatch() {
      return new BlobTargetOption(StorageRpc.Option.IF_METAGENERATION_NOT_MATCH);
    }

    /**
     * Returns an option for blob's data disabledGzipContent. If this option is used, the request
     * will create a blob with disableGzipContent; at present, this is only for upload.
     */
    public static BlobTargetOption disableGzipContent() {
      return new BlobTargetOption(StorageRpc.Option.IF_DISABLE_GZIP_CONTENT, true);
    }

    /**
     * Returns an option to set a customer-supplied AES256 key for server-side encryption of the
     * blob.
     */
    public static BlobTargetOption encryptionKey(Key key) {
      String base64Key = BaseEncoding.base64().encode(key.getEncoded());
      return new BlobTargetOption(StorageRpc.Option.CUSTOMER_SUPPLIED_KEY, base64Key);
    }

    /**
     * Returns an option for blob's billing user project. This option is only used by the buckets
     * with 'requester_pays' flag.
     */
    public static BlobTargetOption userProject(String userProject) {
      return new BlobTargetOption(StorageRpc.Option.USER_PROJECT, userProject);
    }

    /**
     * Returns an option to set a customer-supplied AES256 key for server-side encryption of the
     * blob.
     *
     * @param key the AES256 encoded in base64
     */
    public static BlobTargetOption encryptionKey(String key) {
      return new BlobTargetOption(StorageRpc.Option.CUSTOMER_SUPPLIED_KEY, key);
    }

    /** Returns an option to set a customer-managed key for server-side encryption of the blob. */
    public static BlobTargetOption kmsKeyName(String kmsKeyName) {
      return new BlobTargetOption(StorageRpc.Option.KMS_KEY_NAME, kmsKeyName);
    }

    static Tuple<BlobInfo, BlobTargetOption[]> convert(BlobInfo info, BlobWriteOption... options) {
      BlobInfo.Builder infoBuilder = info.toBuilder().setCrc32c(null).setMd5(null);
      List<BlobTargetOption> targetOptions = Lists.newArrayListWithCapacity(options.length);
      for (BlobWriteOption option : options) {
        switch (option.option) {
          case IF_CRC32C_MATCH:
            infoBuilder.setCrc32c(info.getCrc32c());
            break;
          case IF_MD5_MATCH:
            infoBuilder.setMd5(info.getMd5());
            break;
          default:
            targetOptions.add(option.toTargetOption());
            break;
        }
      }
      return Tuple.of(
          infoBuilder.build(), targetOptions.toArray(new BlobTargetOption[targetOptions.size()]));
    }
  }

  /** Class for specifying blob write options. */
  class BlobWriteOption implements Serializable {

    private static final long serialVersionUID = -3880421670966224580L;

    private final Option option;
    private final Object value;

    enum Option {
      PREDEFINED_ACL,
      IF_GENERATION_MATCH,
      IF_GENERATION_NOT_MATCH,
      IF_METAGENERATION_MATCH,
      IF_METAGENERATION_NOT_MATCH,
      IF_MD5_MATCH,
      IF_CRC32C_MATCH,
      CUSTOMER_SUPPLIED_KEY,
      KMS_KEY_NAME,
      USER_PROJECT;

      StorageRpc.Option toRpcOption() {
        return StorageRpc.Option.valueOf(this.name());
      }
    }

    BlobTargetOption toTargetOption() {
      return new BlobTargetOption(this.option.toRpcOption(), this.value);
    }

    private BlobWriteOption(Option option, Object value) {
      this.option = option;
      this.value = value;
    }

    private BlobWriteOption(Option option) {
      this(option, null);
    }

    @Override
    public int hashCode() {
      return Objects.hash(option, value);
    }

    @Override
    public boolean equals(Object obj) {
      if (obj == null) {
        return false;
      }
      if (!(obj instanceof BlobWriteOption)) {
        return false;
      }
      final BlobWriteOption other = (BlobWriteOption) obj;
      return this.option == other.option && Objects.equals(this.value, other.value);
    }

    /** Returns an option for specifying blob's predefined ACL configuration. */
    public static BlobWriteOption predefinedAcl(PredefinedAcl acl) {
      return new BlobWriteOption(Option.PREDEFINED_ACL, acl.getEntry());
    }

    /**
     * Returns an option that causes an operation to succeed only if the target blob does not exist.
     */
    public static BlobWriteOption doesNotExist() {
      return new BlobWriteOption(Option.IF_GENERATION_MATCH, 0L);
    }

    /**
     * Returns an option for blob's data generation match. If this option is used the request will
     * fail if generation does not match.
     */
    public static BlobWriteOption generationMatch() {
      return new BlobWriteOption(Option.IF_GENERATION_MATCH);
    }

    /**
     * Returns an option for blob's data generation mismatch. If this option is used the request
     * will fail if generation matches.
     */
    public static BlobWriteOption generationNotMatch() {
      return new BlobWriteOption(Option.IF_GENERATION_NOT_MATCH);
    }

    /**
     * Returns an option for blob's metageneration match. If this option is used the request will
     * fail if metageneration does not match.
     */
    public static BlobWriteOption metagenerationMatch() {
      return new BlobWriteOption(Option.IF_METAGENERATION_MATCH);
    }

    /**
     * Returns an option for blob's metageneration mismatch. If this option is used the request will
     * fail if metageneration matches.
     */
    public static BlobWriteOption metagenerationNotMatch() {
      return new BlobWriteOption(Option.IF_METAGENERATION_NOT_MATCH);
    }

    /**
     * Returns an option for blob's data MD5 hash match. If this option is used the request will
     * fail if blobs' data MD5 hash does not match.
     */
    public static BlobWriteOption md5Match() {
      return new BlobWriteOption(Option.IF_MD5_MATCH, true);
    }

    /**
     * Returns an option for blob's data CRC32C checksum match. If this option is used the request
     * will fail if blobs' data CRC32C checksum does not match.
     */
    public static BlobWriteOption crc32cMatch() {
      return new BlobWriteOption(Option.IF_CRC32C_MATCH, true);
    }

    /**
     * Returns an option to set a customer-supplied AES256 key for server-side encryption of the
     * blob.
     */
    public static BlobWriteOption encryptionKey(Key key) {
      String base64Key = BaseEncoding.base64().encode(key.getEncoded());
      return new BlobWriteOption(Option.CUSTOMER_SUPPLIED_KEY, base64Key);
    }

    /**
     * Returns an option to set a customer-supplied AES256 key for server-side encryption of the
     * blob.
     *
     * @param key the AES256 encoded in base64
     */
    public static BlobWriteOption encryptionKey(String key) {
      return new BlobWriteOption(Option.CUSTOMER_SUPPLIED_KEY, key);
    }

    /**
     * Returns an option to set a customer-managed KMS key for server-side encryption of the blob.
     *
     * @param kmsKeyName the KMS key resource id
     */
    public static BlobWriteOption kmsKeyName(String kmsKeyName) {
      return new BlobWriteOption(Option.KMS_KEY_NAME, kmsKeyName);
    }

    /**
     * Returns an option for blob's billing user project. This option is only used by the buckets
     * with 'requester_pays' flag.
     */
    public static BlobWriteOption userProject(String userProject) {
      return new BlobWriteOption(Option.USER_PROJECT, userProject);
    }
  }

  /** Class for specifying blob source options. */
  class BlobSourceOption extends Option {

    private static final long serialVersionUID = -3712768261070182991L;

    private BlobSourceOption(StorageRpc.Option rpcOption, Object value) {
      super(rpcOption, value);
    }

    /**
     * Returns an option for blob's data generation match. If this option is used the request will
     * fail if blob's generation does not match. The generation value to compare with the actual
     * blob's generation is taken from a source {@link BlobId} object. When this option is passed to
     * a {@link Storage} method and {@link BlobId#getGeneration()} is {@code null} or no {@link
     * BlobId} is provided an exception is thrown.
     */
    public static BlobSourceOption generationMatch() {
      return new BlobSourceOption(StorageRpc.Option.IF_GENERATION_MATCH, null);
    }

    /**
     * Returns an option for blob's data generation match. If this option is used the request will
     * fail if blob's generation does not match the provided value.
     */
    public static BlobSourceOption generationMatch(long generation) {
      return new BlobSourceOption(StorageRpc.Option.IF_GENERATION_MATCH, generation);
    }

    /**
     * Returns an option for blob's data generation mismatch. If this option is used the request
     * will fail if blob's generation matches. The generation value to compare with the actual
     * blob's generation is taken from a source {@link BlobId} object. When this option is passed to
     * a {@link Storage} method and {@link BlobId#getGeneration()} is {@code null} or no {@link
     * BlobId} is provided an exception is thrown.
     */
    public static BlobSourceOption generationNotMatch() {
      return new BlobSourceOption(StorageRpc.Option.IF_GENERATION_NOT_MATCH, null);
    }

    /**
     * Returns an option for blob's data generation mismatch. If this option is used the request
     * will fail if blob's generation matches the provided value.
     */
    public static BlobSourceOption generationNotMatch(long generation) {
      return new BlobSourceOption(StorageRpc.Option.IF_GENERATION_NOT_MATCH, generation);
    }

    /**
     * Returns an option for blob's metageneration match. If this option is used the request will
     * fail if blob's metageneration does not match the provided value.
     */
    public static BlobSourceOption metagenerationMatch(long metageneration) {
      return new BlobSourceOption(StorageRpc.Option.IF_METAGENERATION_MATCH, metageneration);
    }

    /**
     * Returns an option for blob's metageneration mismatch. If this option is used the request will
     * fail if blob's metageneration matches the provided value.
     */
    public static BlobSourceOption metagenerationNotMatch(long metageneration) {
      return new BlobSourceOption(StorageRpc.Option.IF_METAGENERATION_NOT_MATCH, metageneration);
    }

    /**
     * Returns an option to set a customer-supplied AES256 key for server-side encryption of the
     * blob.
     */
    public static BlobSourceOption decryptionKey(Key key) {
      String base64Key = BaseEncoding.base64().encode(key.getEncoded());
      return new BlobSourceOption(StorageRpc.Option.CUSTOMER_SUPPLIED_KEY, base64Key);
    }

    /**
     * Returns an option to set a customer-supplied AES256 key for server-side encryption of the
     * blob.
     *
     * @param key the AES256 encoded in base64
     */
    public static BlobSourceOption decryptionKey(String key) {
      return new BlobSourceOption(StorageRpc.Option.CUSTOMER_SUPPLIED_KEY, key);
    }

    /**
     * Returns an option for blob's billing user project. This option is only used by the buckets
     * with 'requester_pays' flag.
     */
    public static BlobSourceOption userProject(String userProject) {
      return new BlobSourceOption(StorageRpc.Option.USER_PROJECT, userProject);
    }
  }

  /** Class for specifying blob get options. */
  class BlobGetOption extends Option {

    private static final long serialVersionUID = 803817709703661480L;

    private BlobGetOption(StorageRpc.Option rpcOption, Long value) {
      super(rpcOption, value);
    }

    private BlobGetOption(StorageRpc.Option rpcOption, String value) {
      super(rpcOption, value);
    }

    /**
     * Returns an option for blob's data generation match. If this option is used the request will
     * fail if blob's generation does not match. The generation value to compare with the actual
     * blob's generation is taken from a source {@link BlobId} object. When this option is passed to
     * a {@link Storage} method and {@link BlobId#getGeneration()} is {@code null} or no {@link
     * BlobId} is provided an exception is thrown.
     */
    public static BlobGetOption generationMatch() {
      return new BlobGetOption(StorageRpc.Option.IF_GENERATION_MATCH, (Long) null);
    }

    /**
     * Returns an option for blob's data generation match. If this option is used the request will
     * fail if blob's generation does not match the provided value.
     */
    public static BlobGetOption generationMatch(long generation) {
      return new BlobGetOption(StorageRpc.Option.IF_GENERATION_MATCH, generation);
    }

    /**
     * Returns an option for blob's data generation mismatch. If this option is used the request
     * will fail if blob's generation matches. The generation value to compare with the actual
     * blob's generation is taken from a source {@link BlobId} object. When this option is passed to
     * a {@link Storage} method and {@link BlobId#getGeneration()} is {@code null} or no {@link
     * BlobId} is provided an exception is thrown.
     */
    public static BlobGetOption generationNotMatch() {
      return new BlobGetOption(StorageRpc.Option.IF_GENERATION_NOT_MATCH, (Long) null);
    }

    /**
     * Returns an option for blob's data generation mismatch. If this option is used the request
     * will fail if blob's generation matches the provided value.
     */
    public static BlobGetOption generationNotMatch(long generation) {
      return new BlobGetOption(StorageRpc.Option.IF_GENERATION_NOT_MATCH, generation);
    }

    /**
     * Returns an option for blob's metageneration match. If this option is used the request will
     * fail if blob's metageneration does not match the provided value.
     */
    public static BlobGetOption metagenerationMatch(long metageneration) {
      return new BlobGetOption(StorageRpc.Option.IF_METAGENERATION_MATCH, metageneration);
    }

    /**
     * Returns an option for blob's metageneration mismatch. If this option is used the request will
     * fail if blob's metageneration matches the provided value.
     */
    public static BlobGetOption metagenerationNotMatch(long metageneration) {
      return new BlobGetOption(StorageRpc.Option.IF_METAGENERATION_NOT_MATCH, metageneration);
    }

    /**
     * Returns an option to specify the blob's fields to be returned by the RPC call. If this option
     * is not provided all blob's fields are returned. {@code BlobGetOption.fields}) can be used to
     * specify only the fields of interest. Blob name and bucket are always returned, even if not
     * specified.
     */
    public static BlobGetOption fields(BlobField... fields) {
      return new BlobGetOption(
          StorageRpc.Option.FIELDS, Helper.selector(BlobField.REQUIRED_FIELDS, fields));
    }

    /**
     * Returns an option for blob's billing user project. This option is only used by the buckets
     * with 'requester_pays' flag.
     */
    public static BlobGetOption userProject(String userProject) {
      return new BlobGetOption(StorageRpc.Option.USER_PROJECT, userProject);
    }
  }

  /** Class for specifying bucket list options. */
  class BucketListOption extends Option {

    private static final long serialVersionUID = 8754017079673290353L;

    private BucketListOption(StorageRpc.Option option, Object value) {
      super(option, value);
    }

    /** Returns an option to specify the maximum number of buckets returned per page. */
    public static BucketListOption pageSize(long pageSize) {
      return new BucketListOption(StorageRpc.Option.MAX_RESULTS, pageSize);
    }

    /** Returns an option to specify the page token from which to start listing buckets. */
    public static BucketListOption pageToken(String pageToken) {
      return new BucketListOption(StorageRpc.Option.PAGE_TOKEN, pageToken);
    }

    /**
     * Returns an option to set a prefix to filter results to buckets whose names begin with this
     * prefix.
     */
    public static BucketListOption prefix(String prefix) {
      return new BucketListOption(StorageRpc.Option.PREFIX, prefix);
    }

    /**
     * Returns an option for bucket's billing user project. This option is only used by the buckets
     * with 'requester_pays' flag.
     */
    public static BucketListOption userProject(String userProject) {
      return new BucketListOption(StorageRpc.Option.USER_PROJECT, userProject);
    }

    /**
     * Returns an option to specify the bucket's fields to be returned by the RPC call. If this
     * option is not provided all bucket's fields are returned. {@code BucketListOption.fields}) can
     * be used to specify only the fields of interest. Bucket name is always returned, even if not
     * specified.
     */
    public static BucketListOption fields(BucketField... fields) {
      return new BucketListOption(
          StorageRpc.Option.FIELDS,
          Helper.listSelector("items", BucketField.REQUIRED_FIELDS, fields));
    }
  }

  /** Class for specifying blob list options. */
  class BlobListOption extends Option {

    private static final String[] TOP_LEVEL_FIELDS = {"prefixes"};
    private static final long serialVersionUID = 9083383524788661294L;

    private BlobListOption(StorageRpc.Option option, Object value) {
      super(option, value);
    }

    /** Returns an option to specify the maximum number of blobs returned per page. */
    public static BlobListOption pageSize(long pageSize) {
      return new BlobListOption(StorageRpc.Option.MAX_RESULTS, pageSize);
    }

    /** Returns an option to specify the page token from which to start listing blobs. */
    public static BlobListOption pageToken(String pageToken) {
      return new BlobListOption(StorageRpc.Option.PAGE_TOKEN, pageToken);
    }

    /**
     * Returns an option to set a prefix to filter results to blobs whose names begin with this
     * prefix.
     */
    public static BlobListOption prefix(String prefix) {
      return new BlobListOption(StorageRpc.Option.PREFIX, prefix);
    }

    /**
     * If specified, results are returned in a directory-like mode. Blobs whose names, after a
     * possible {@link #prefix(String)}, do not contain the '/' delimiter are returned as is. Blobs
     * whose names, after a possible {@link #prefix(String)}, contain the '/' delimiter, will have
     * their name truncated after the delimiter and will be returned as {@link Blob} objects where
     * only {@link Blob#getBlobId()}, {@link Blob#getSize()} and {@link Blob#isDirectory()} are set.
     * For such directory blobs, ({@link BlobId#getGeneration()} returns {@code null}), {@link
     * Blob#getSize()} returns {@code 0} while {@link Blob#isDirectory()} returns {@code true}.
     * Duplicate directory blobs are omitted.
     */
    public static BlobListOption currentDirectory() {
      return new BlobListOption(StorageRpc.Option.DELIMITER, true);
    }

    /**
     * Returns an option to define the billing user project. This option is required by buckets with
     * `requester_pays` flag enabled to assign operation costs.
     *
     * @param userProject projectId of the billing user project.
     */
    public static BlobListOption userProject(String userProject) {
      return new BlobListOption(StorageRpc.Option.USER_PROJECT, userProject);
    }

    /**
     * If set to {@code true}, lists all versions of a blob. The default is {@code false}.
     *
     * @see <a href ="https://cloud.google.com/storage/docs/object-versioning">Object Versioning</a>
     */
    public static BlobListOption versions(boolean versions) {
      return new BlobListOption(StorageRpc.Option.VERSIONS, versions);
    }

    /**
     * Returns an option to specify the blob's fields to be returned by the RPC call. If this option
     * is not provided all blob's fields are returned. {@code BlobListOption.fields}) can be used to
     * specify only the fields of interest. Blob name and bucket are always returned, even if not
     * specified.
     */
    public static BlobListOption fields(BlobField... fields) {
      return new BlobListOption(
          StorageRpc.Option.FIELDS,
          Helper.listSelector(TOP_LEVEL_FIELDS, "items", BlobField.REQUIRED_FIELDS, fields));
    }
  }

  /** Class for specifying signed URL options. */
  class SignUrlOption implements Serializable {

    private static final long serialVersionUID = 7850569877451099267L;

    private final Option option;
    private final Object value;

    enum Option {
<<<<<<< HEAD
      HTTP_METHOD, CONTENT_TYPE, MD5, EXT_HEADERS, SERVICE_ACCOUNT_CRED, SIGNATURE_VERSION
    }

    enum SignatureVersion {
      V2, V4
=======
      HTTP_METHOD,
      CONTENT_TYPE,
      MD5,
      EXT_HEADERS,
      SERVICE_ACCOUNT_CRED,
      HOST_NAME
>>>>>>> 04206ac4
    }

    private SignUrlOption(Option option, Object value) {
      this.option = option;
      this.value = value;
    }

    Option getOption() {
      return option;
    }

    Object getValue() {
      return value;
    }

    /**
     * The HTTP method to be used with the signed URL. If this method is not called, defaults to
     * GET.
     */
    public static SignUrlOption httpMethod(HttpMethod httpMethod) {
      return new SignUrlOption(Option.HTTP_METHOD, httpMethod);
    }

    /**
     * Use it if signature should include the blob's content-type. When used, users of the signed
     * URL should include the blob's content-type with their request. If using this URL from a
     * browser, you must include a content type that matches what the browser will send.
     */
    public static SignUrlOption withContentType() {
      return new SignUrlOption(Option.CONTENT_TYPE, true);
    }

    /**
     * Use it if signature should include the blob's md5. When used, users of the signed URL should
     * include the blob's md5 with their request.
     */
    public static SignUrlOption withMd5() {
      return new SignUrlOption(Option.MD5, true);
    }

    /**
     * Use it if signature should include the blob's canonicalized extended headers. When used,
     * users of the signed URL should include the canonicalized extended headers with their request.
     *
     * @see <a href="https://cloud.google.com/storage/docs/xml-api/reference-headers"></a>
     */
    public static SignUrlOption withExtHeaders(Map<String, String> extHeaders) {
      return new SignUrlOption(Option.EXT_HEADERS, extHeaders);
    }

    public static SignUrlOption withV2Signature() {
      return new SignUrlOption(Option.SIGNATURE_VERSION, SignatureVersion.V2);
    }

    public static SignUrlOption withV4Signature() {
      return new SignUrlOption(Option.SIGNATURE_VERSION, SignatureVersion.V4);
    }

    /**
     * Provides a service account signer to sign the URL. If not provided an attempt will be made to
     * get it from the environment.
     *
     * @see <a href="https://cloud.google.com/storage/docs/authentication#service_accounts">Service
     *     account</a>
     */
    public static SignUrlOption signWith(ServiceAccountSigner signer) {
      return new SignUrlOption(Option.SERVICE_ACCOUNT_CRED, signer);
    }

    /** Use a different host name than the default host name 'storage.googleapis.com' */
    public static SignUrlOption withHostName(String hostName) {
      return new SignUrlOption(Option.HOST_NAME, hostName);
    }
  }

  /**
   * A class to contain all information needed for a Google Cloud Storage Compose operation.
   *
   * @see <a href="https://cloud.google.com/storage/docs/composite-objects#_Compose">Compose
   *     Operation</a>
   */
  class ComposeRequest implements Serializable {

    private static final long serialVersionUID = -7385681353748590911L;

    private final List<SourceBlob> sourceBlobs;
    private final BlobInfo target;
    private final List<BlobTargetOption> targetOptions;

    /** Class for Compose source blobs. */
    public static class SourceBlob implements Serializable {

      private static final long serialVersionUID = 4094962795951990439L;

      final String name;
      final Long generation;

      SourceBlob(String name) {
        this(name, null);
      }

      SourceBlob(String name, Long generation) {
        this.name = name;
        this.generation = generation;
      }

      public String getName() {
        return name;
      }

      public Long getGeneration() {
        return generation;
      }
    }

    public static class Builder {

      private final List<SourceBlob> sourceBlobs = new LinkedList<>();
      private final Set<BlobTargetOption> targetOptions = new LinkedHashSet<>();
      private BlobInfo target;

      /** Add source blobs for compose operation. */
      public Builder addSource(Iterable<String> blobs) {
        for (String blob : blobs) {
          sourceBlobs.add(new SourceBlob(blob));
        }
        return this;
      }

      /** Add source blobs for compose operation. */
      public Builder addSource(String... blobs) {
        return addSource(Arrays.asList(blobs));
      }

      /** Add a source with a specific generation to match. */
      public Builder addSource(String blob, long generation) {
        sourceBlobs.add(new SourceBlob(blob, generation));
        return this;
      }

      /** Sets compose operation's target blob. */
      public Builder setTarget(BlobInfo target) {
        this.target = target;
        return this;
      }

      /** Sets compose operation's target blob options. */
      public Builder setTargetOptions(BlobTargetOption... options) {
        Collections.addAll(targetOptions, options);
        return this;
      }

      /** Sets compose operation's target blob options. */
      public Builder setTargetOptions(Iterable<BlobTargetOption> options) {
        Iterables.addAll(targetOptions, options);
        return this;
      }

      /** Creates a {@code ComposeRequest} object. */
      public ComposeRequest build() {
        checkArgument(!sourceBlobs.isEmpty());
        checkNotNull(target);
        return new ComposeRequest(this);
      }
    }

    private ComposeRequest(Builder builder) {
      sourceBlobs = ImmutableList.copyOf(builder.sourceBlobs);
      target = builder.target;
      targetOptions = ImmutableList.copyOf(builder.targetOptions);
    }

    /** Returns compose operation's source blobs. */
    public List<SourceBlob> getSourceBlobs() {
      return sourceBlobs;
    }

    /** Returns compose operation's target blob. */
    public BlobInfo getTarget() {
      return target;
    }

    /** Returns compose operation's target blob's options. */
    public List<BlobTargetOption> getTargetOptions() {
      return targetOptions;
    }

    /**
     * Creates a {@code ComposeRequest} object.
     *
     * @param sources source blobs names
     * @param target target blob
     */
    public static ComposeRequest of(Iterable<String> sources, BlobInfo target) {
      return newBuilder().setTarget(target).addSource(sources).build();
    }

    /**
     * Creates a {@code ComposeRequest} object.
     *
     * @param bucket name of the bucket where the compose operation takes place
     * @param sources source blobs names
     * @param target target blob name
     */
    public static ComposeRequest of(String bucket, Iterable<String> sources, String target) {
      return of(sources, BlobInfo.newBuilder(BlobId.of(bucket, target)).build());
    }

    /** Returns a {@code ComposeRequest} builder. */
    public static Builder newBuilder() {
      return new Builder();
    }
  }

  /** A class to contain all information needed for a Google Cloud Storage Copy operation. */
  class CopyRequest implements Serializable {

    private static final long serialVersionUID = -4498650529476219937L;

    private final BlobId source;
    private final List<BlobSourceOption> sourceOptions;
    private final boolean overrideInfo;
    private final BlobInfo target;
    private final List<BlobTargetOption> targetOptions;
    private final Long megabytesCopiedPerChunk;

    public static class Builder {

      private final Set<BlobSourceOption> sourceOptions = new LinkedHashSet<>();
      private final Set<BlobTargetOption> targetOptions = new LinkedHashSet<>();
      private BlobId source;
      private boolean overrideInfo;
      private BlobInfo target;
      private Long megabytesCopiedPerChunk;

      /**
       * Sets the blob to copy given bucket and blob name.
       *
       * @return the builder
       */
      public Builder setSource(String bucket, String blob) {
        this.source = BlobId.of(bucket, blob);
        return this;
      }

      /**
       * Sets the blob to copy given a {@link BlobId}.
       *
       * @return the builder
       */
      public Builder setSource(BlobId source) {
        this.source = source;
        return this;
      }

      /**
       * Sets blob's source options.
       *
       * @return the builder
       */
      public Builder setSourceOptions(BlobSourceOption... options) {
        Collections.addAll(sourceOptions, options);
        return this;
      }

      /**
       * Sets blob's source options.
       *
       * @return the builder
       */
      public Builder setSourceOptions(Iterable<BlobSourceOption> options) {
        Iterables.addAll(sourceOptions, options);
        return this;
      }

      /**
       * Sets the copy target. Target blob information is copied from source.
       *
       * @return the builder
       */
      public Builder setTarget(BlobId targetId) {
        this.overrideInfo = false;
        this.target = BlobInfo.newBuilder(targetId).build();
        return this;
      }

      /**
       * Sets the copy target. Target blob information is copied from source, except for those
       * options specified in {@code options}.
       *
       * @return the builder
       */
      public Builder setTarget(BlobId targetId, BlobTargetOption... options) {
        this.overrideInfo = false;
        this.target = BlobInfo.newBuilder(targetId).build();
        Collections.addAll(targetOptions, options);
        return this;
      }

      /**
       * Sets the copy target and target options. {@code target} parameter is used to override
       * source blob information (e.g. {@code contentType}, {@code contentLanguage}). Target blob
       * information is set exactly to {@code target}, no information is inherited from the source
       * blob.
       *
       * @return the builder
       */
      public Builder setTarget(BlobInfo target, BlobTargetOption... options) {
        this.overrideInfo = true;
        this.target = checkNotNull(target);
        Collections.addAll(targetOptions, options);
        return this;
      }

      /**
       * Sets the copy target and target options. {@code target} parameter is used to override
       * source blob information (e.g. {@code contentType}, {@code contentLanguage}). Target blob
       * information is set exactly to {@code target}, no information is inherited from the source
       * blob.
       *
       * @return the builder
       */
      public Builder setTarget(BlobInfo target, Iterable<BlobTargetOption> options) {
        this.overrideInfo = true;
        this.target = checkNotNull(target);
        Iterables.addAll(targetOptions, options);
        return this;
      }

      /**
       * Sets the copy target and target options. Target blob information is copied from source,
       * except for those options specified in {@code options}.
       *
       * @return the builder
       */
      public Builder setTarget(BlobId targetId, Iterable<BlobTargetOption> options) {
        this.overrideInfo = false;
        this.target = BlobInfo.newBuilder(targetId).build();
        Iterables.addAll(targetOptions, options);
        return this;
      }

      /**
       * Sets the maximum number of megabytes to copy for each RPC call. This parameter is ignored
       * if source and target blob share the same location and storage class as copy is made with
       * one single RPC.
       *
       * @return the builder
       */
      public Builder setMegabytesCopiedPerChunk(Long megabytesCopiedPerChunk) {
        this.megabytesCopiedPerChunk = megabytesCopiedPerChunk;
        return this;
      }

      /** Creates a {@code CopyRequest} object. */
      public CopyRequest build() {
        return new CopyRequest(this);
      }
    }

    private CopyRequest(Builder builder) {
      source = checkNotNull(builder.source);
      sourceOptions = ImmutableList.copyOf(builder.sourceOptions);
      overrideInfo = builder.overrideInfo;
      target = checkNotNull(builder.target);
      targetOptions = ImmutableList.copyOf(builder.targetOptions);
      megabytesCopiedPerChunk = builder.megabytesCopiedPerChunk;
    }

    /** Returns the blob to copy, as a {@link BlobId}. */
    public BlobId getSource() {
      return source;
    }

    /** Returns blob's source options. */
    public List<BlobSourceOption> getSourceOptions() {
      return sourceOptions;
    }

    /** Returns the {@link BlobInfo} for the target blob. */
    public BlobInfo getTarget() {
      return target;
    }

    /**
     * Returns whether to override the target blob information with {@link #getTarget()}. If {@code
     * true}, the value of {@link #getTarget()} is used to replace source blob information (e.g.
     * {@code contentType}, {@code contentLanguage}). Target blob information is set exactly to this
     * value, no information is inherited from the source blob. If {@code false}, target blob
     * information is inherited from the source blob.
     */
    public boolean overrideInfo() {
      return overrideInfo;
    }

    /** Returns blob's target options. */
    public List<BlobTargetOption> getTargetOptions() {
      return targetOptions;
    }

    /**
     * Returns the maximum number of megabytes to copy for each RPC call. This parameter is ignored
     * if source and target blob share the same location and storage class as copy is made with one
     * single RPC.
     */
    public Long getMegabytesCopiedPerChunk() {
      return megabytesCopiedPerChunk;
    }

    /**
     * Creates a copy request. {@code target} parameter is used to override source blob information
     * (e.g. {@code contentType}, {@code contentLanguage}).
     *
     * @param sourceBucket name of the bucket containing the source blob
     * @param sourceBlob name of the source blob
     * @param target a {@code BlobInfo} object for the target blob
     * @return a copy request
     */
    public static CopyRequest of(String sourceBucket, String sourceBlob, BlobInfo target) {
      return newBuilder().setSource(sourceBucket, sourceBlob).setTarget(target).build();
    }

    /**
     * Creates a copy request. {@code target} parameter is used to replace source blob information
     * (e.g. {@code contentType}, {@code contentLanguage}). Target blob information is set exactly
     * to {@code target}, no information is inherited from the source blob.
     *
     * @param sourceBlobId a {@code BlobId} object for the source blob
     * @param target a {@code BlobInfo} object for the target blob
     * @return a copy request
     */
    public static CopyRequest of(BlobId sourceBlobId, BlobInfo target) {
      return newBuilder().setSource(sourceBlobId).setTarget(target).build();
    }

    /**
     * Creates a copy request. Target blob information is copied from source.
     *
     * @param sourceBucket name of the bucket containing both the source and the target blob
     * @param sourceBlob name of the source blob
     * @param targetBlob name of the target blob
     * @return a copy request
     */
    public static CopyRequest of(String sourceBucket, String sourceBlob, String targetBlob) {
      return CopyRequest.newBuilder()
          .setSource(sourceBucket, sourceBlob)
          .setTarget(BlobId.of(sourceBucket, targetBlob))
          .build();
    }

    /**
     * Creates a copy request. Target blob information is copied from source.
     *
     * @param sourceBucket name of the bucket containing the source blob
     * @param sourceBlob name of the source blob
     * @param target a {@code BlobId} object for the target blob
     * @return a copy request
     */
    public static CopyRequest of(String sourceBucket, String sourceBlob, BlobId target) {
      return newBuilder().setSource(sourceBucket, sourceBlob).setTarget(target).build();
    }

    /**
     * Creates a copy request. Target blob information is copied from source.
     *
     * @param sourceBlobId a {@code BlobId} object for the source blob
     * @param targetBlob name of the target blob, in the same bucket of the source blob
     * @return a copy request
     */
    public static CopyRequest of(BlobId sourceBlobId, String targetBlob) {
      return CopyRequest.newBuilder()
          .setSource(sourceBlobId)
          .setTarget(BlobId.of(sourceBlobId.getBucket(), targetBlob))
          .build();
    }

    /**
     * Creates a copy request. Target blob information is copied from source.
     *
     * @param sourceBlobId a {@code BlobId} object for the source blob
     * @param targetBlobId a {@code BlobId} object for the target blob
     * @return a copy request
     */
    public static CopyRequest of(BlobId sourceBlobId, BlobId targetBlobId) {
      return CopyRequest.newBuilder().setSource(sourceBlobId).setTarget(targetBlobId).build();
    }

    /** Creates a builder for {@code CopyRequest} objects. */
    public static Builder newBuilder() {
      return new Builder();
    }
  }

  /**
   * Creates a new bucket.
   *
   * <p>Accepts an optional userProject {@link BucketTargetOption} option which defines the project
   * id to assign operational costs.
   *
   * <p>Example of creating a bucket.
   *
   * <pre>{@code
   * String bucketName = "my_unique_bucket";
   * Bucket bucket = storage.create(BucketInfo.of(bucketName));
   * }</pre>
   *
   * <p>Example of creating a bucket with storage class and location.
   *
   * <pre>{@code
   * String bucketName = "my_unique_bucket";
   * Bucket bucket = storage.create(BucketInfo.newBuilder(bucketName)
   *     // See here for possible values: http://g.co/cloud/storage/docs/storage-classes
   *     .setStorageClass(StorageClass.COLDLINE)
   *     // Possible values: http://g.co/cloud/storage/docs/bucket-locations#location-mr
   *     .setLocation("asia")
   *     .build());
   * }</pre>
   *
   * @return a complete bucket
   * @throws StorageException upon failure
   */
  Bucket create(BucketInfo bucketInfo, BucketTargetOption... options);

  /**
   * Creates a new blob with no content.
   *
   * <p>Example of creating a blob with no content.
   *
   * <pre>{@code
   * String bucketName = "my_unique_bucket";
   * String blobName = "my_blob_name";
   * BlobId blobId = BlobId.of(bucketName, blobName);
   * BlobInfo blobInfo = BlobInfo.newBuilder(blobId).setContentType("text/plain").build();
   * Blob blob = storage.create(blobInfo);
   * }</pre>
   *
   * @return a [@code Blob} with complete information
   * @throws StorageException upon failure
   */
  Blob create(BlobInfo blobInfo, BlobTargetOption... options);

  /**
   * Creates a new blob. Direct upload is used to upload {@code content}. For large content, {@link
   * #writer} is recommended as it uses resumable upload. MD5 and CRC32C hashes of {@code content}
   * are computed and used for validating transferred data. Accepts an optional userProject {@link
   * BlobGetOption} option which defines the project id to assign operational costs.
   *
   * <p>Example of creating a blob from a byte array.
   *
   * <pre>{@code
   * String bucketName = "my_unique_bucket";
   * String blobName = "my_blob_name";
   * BlobId blobId = BlobId.of(bucketName, blobName);
   * BlobInfo blobInfo = BlobInfo.newBuilder(blobId).setContentType("text/plain").build();
   * Blob blob = storage.create(blobInfo, "Hello, World!".getBytes(UTF_8));
   * }</pre>
   *
   * @return a [@code Blob} with complete information
   * @throws StorageException upon failure
   * @see <a href="https://cloud.google.com/storage/docs/hashes-etags">Hashes and ETags</a>
   */
  Blob create(BlobInfo blobInfo, byte[] content, BlobTargetOption... options);

  /**
   * Creates a new blob with the sub array of the given byte array. Direct upload is used to upload
   * {@code content}. For large content, {@link #writer} is recommended as it uses resumable upload.
   * MD5 and CRC32C hashes of {@code content} are computed and used for validating transferred data.
   * Accepts a userProject {@link BlobGetOption} option, which defines the project id to assign
   * operational costs.
   *
   * <p>Example of creating a blob from a byte array.
   *
   * <pre>{@code
   * String bucketName = "my_unique_bucket";
   * String blobName = "my_blob_name";
   * BlobId blobId = BlobId.of(bucketName, blobName);
   * BlobInfo blobInfo = BlobInfo.newBuilder(blobId).setContentType("text/plain").build();
   * Blob blob = storage.create(blobInfo, "Hello, World!".getBytes(UTF_8), 7, 5);
   * }</pre>
   *
   * @return a [@code Blob} with complete information
   * @throws StorageException upon failure
   * @see <a href="https://cloud.google.com/storage/docs/hashes-etags">Hashes and ETags</a>
   */
  Blob create(
      BlobInfo blobInfo, byte[] content, int offset, int length, BlobTargetOption... options);

  /**
   * Creates a new blob. Direct upload is used to upload {@code content}. For large content, {@link
   * #writer} is recommended as it uses resumable upload. By default any md5 and crc32c values in
   * the given {@code blobInfo} are ignored unless requested via the {@code
   * BlobWriteOption.md5Match} and {@code BlobWriteOption.crc32cMatch} options. The given input
   * stream is closed upon success.
   *
   * <p>This method is marked as {@link Deprecated} because it cannot safely retry, given that it
   * accepts an {@link InputStream} which can only be consumed once.
   *
   * <p>Example of creating a blob from an input stream.
   *
   * <pre>{@code
   * String bucketName = "my_unique_bucket";
   * String blobName = "my_blob_name";
   * InputStream content = new ByteArrayInputStream("Hello, World!".getBytes(UTF_8));
   * BlobId blobId = BlobId.of(bucketName, blobName);
   * BlobInfo blobInfo = BlobInfo.newBuilder(blobId).setContentType("text/plain").build();
   * Blob blob = storage.create(blobInfo, content);
   * }</pre>
   *
   * <p>Example of uploading an encrypted blob.
   *
   * <pre>{@code
   * String bucketName = "my_unique_bucket";
   * String blobName = "my_blob_name";
   * String encryptionKey = "my_encryption_key";
   * InputStream content = new ByteArrayInputStream("Hello, World!".getBytes(UTF_8));
   *
   * BlobId blobId = BlobId.of(bucketName, blobName);
   * BlobInfo blobInfo = BlobInfo.newBuilder(blobId)
   *     .setContentType("text/plain")
   *     .build();
   * Blob blob = storage.create(blobInfo, content, BlobWriteOption.encryptionKey(encryptionKey));
   * }</pre>
   *
   * @return a [@code Blob} with complete information
   * @throws StorageException upon failure
   */
  @Deprecated
  Blob create(BlobInfo blobInfo, InputStream content, BlobWriteOption... options);

  /**
   * Returns the requested bucket or {@code null} if not found.
   *
   * <p>Accepts an optional userProject {@link BucketGetOption} option which defines the project id
   * to assign operational costs.
   *
   * <p>Example of getting information on a bucket, only if its metageneration matches a value,
   * otherwise a {@link StorageException} is thrown.
   *
   * <pre>{@code
   * String bucketName = "my_unique_bucket";
   * long bucketMetageneration = 42;
   * Bucket bucket = storage.get(bucketName,
   *     BucketGetOption.metagenerationMatch(bucketMetageneration));
   * }</pre>
   *
   * @throws StorageException upon failure
   */
  Bucket get(String bucket, BucketGetOption... options);

  /**
   * Locks bucket retention policy. Requires a local metageneration value in the request. Review
   * example below.
   *
   * <p>Accepts an optional userProject {@link BucketTargetOption} option which defines the project
   * id to assign operational costs.
   *
   * <p>Warning: Once a retention policy is locked, it can't be unlocked, removed, or shortened.
   *
   * <p>Example of locking a retention policy on a bucket, only if its local metageneration value
   * matches the bucket's service metageneration otherwise a {@link StorageException} is thrown.
   *
   * <pre>{@code
   * String bucketName = "my_unique_bucket";
   * Bucket bucket = storage.get(bucketName, BucketGetOption.fields(BucketField.METAGENERATION));
   * storage.lockRetentionPolicy(bucket, BucketTargetOption.metagenerationMatch());
   * }</pre>
   *
   * @return a {@code Bucket} object of the locked bucket
   * @throws StorageException upon failure
   */
  Bucket lockRetentionPolicy(BucketInfo bucket, BucketTargetOption... options);

  /**
   * Returns the requested blob or {@code null} if not found.
   *
   * <p>Accepts an optional userProject {@link BlobGetOption} option which defines the project id to
   * assign operational costs.
   *
   * <p>Example of getting information on a blob, only if its metageneration matches a value,
   * otherwise a {@link StorageException} is thrown.
   *
   * <pre>{@code
   * String bucketName = "my_unique_bucket";
   * String blobName = "my_blob_name";
   * long blobMetageneration = 42;
   * Blob blob = storage.get(bucketName, blobName,
   *     BlobGetOption.metagenerationMatch(blobMetageneration));
   * }</pre>
   *
   * @throws StorageException upon failure
   */
  Blob get(String bucket, String blob, BlobGetOption... options);

  /**
   * Returns the requested blob or {@code null} if not found.
   *
   * <p>Accepts an optional userProject {@link BlobGetOption} option which defines the project id to
   * assign operational costs.
   *
   * <p>Example of getting information on a blob, only if its metageneration matches a value,
   * otherwise a {@link StorageException} is thrown.
   *
   * <pre>{@code
   * String bucketName = "my_unique_bucket";
   * String blobName = "my_blob_name";
   * long blobMetageneration = 42;
   * BlobId blobId = BlobId.of(bucketName, blobName);
   * Blob blob = storage.get(blobId, BlobGetOption.metagenerationMatch(blobMetageneration));
   * }</pre>
   *
   * @throws StorageException upon failure
   */
  Blob get(BlobId blob, BlobGetOption... options);

  /**
   * Returns the requested blob or {@code null} if not found.
   *
   * <p>Example of getting information on a blob.
   *
   * <pre>{@code
   * String bucketName = "my_unique_bucket";
   * String blobName = "my_blob_name";
   * BlobId blobId = BlobId.of(bucketName, blobName);
   * Blob blob = storage.get(blobId);
   * }</pre>
   *
   * @throws StorageException upon failure
   */
  Blob get(BlobId blob);

  /**
   * Lists the project's buckets.
   *
   * <p>Example of listing buckets, specifying the page size and a name prefix.
   *
   * <pre>{@code
   * String prefix = "bucket_";
   * Page<Bucket> buckets = storage.list(BucketListOption.pageSize(100),
   *     BucketListOption.prefix(prefix));
   * Iterator<Bucket> bucketIterator = buckets.iterateAll();
   * while (bucketIterator.hasNext()) {
   *   Bucket bucket = bucketIterator.next();
   *   // do something with the bucket
   * }
   * }</pre>
   *
   * @throws StorageException upon failure
   */
  Page<Bucket> list(BucketListOption... options);

  /**
   * Lists the bucket's blobs. If the {@link BlobListOption#currentDirectory()} option is provided,
   * results are returned in a directory-like mode.
   *
   * <p>Example of listing blobs in a provided directory.
   *
   * <pre>{@code
   * String bucketName = "my_unique_bucket";
   * String directory = "my_directory/";
   * Page<Blob> blobs = storage.list(bucketName, BlobListOption.currentDirectory(),
   *     BlobListOption.prefix(directory));
   * Iterator<Blob> blobIterator = blobs.iterateAll();
   * while (blobIterator.hasNext()) {
   *   Blob blob = blobIterator.next();
   *   // do something with the blob
   * }
   * }</pre>
   *
   * @throws StorageException upon failure
   */
  Page<Blob> list(String bucket, BlobListOption... options);

  /**
   * Updates bucket information.
   *
   * <p>Accepts an optional userProject {@link BucketTargetOption} option which defines the project
   * id to assign operational costs.
   *
   * <p>Example of updating bucket information.
   *
   * <pre>{@code
   * String bucketName = "my_unique_bucket";
   * BucketInfo bucketInfo = BucketInfo.newBuilder(bucketName).setVersioningEnabled(true).build();
   * Bucket bucket = storage.update(bucketInfo);
   * }</pre>
   *
   * @return the updated bucket
   * @throws StorageException upon failure
   */
  Bucket update(BucketInfo bucketInfo, BucketTargetOption... options);

  /**
   * Updates blob information. Original metadata are merged with metadata in the provided {@code
   * blobInfo}. To replace metadata instead you first have to unset them. Unsetting metadata can be
   * done by setting the provided {@code blobInfo}'s metadata to {@code null}. Accepts an optional
   * userProject {@link BlobTargetOption} option which defines the project id to assign operational
   * costs.
   *
   * <p>Example of udating a blob, only if the blob's metageneration matches a value, otherwise a
   * {@link StorageException} is thrown.
   *
   * <pre>{@code
   * String bucketName = "my_unique_bucket";
   * String blobName = "my_blob_name";
   * Blob blob = storage.get(bucketName, blobName);
   * BlobInfo updatedInfo = blob.toBuilder().setContentType("text/plain").build();
   * storage.update(updatedInfo, BlobTargetOption.metagenerationMatch());
   * }</pre>
   *
   * @return the updated blob
   * @throws StorageException upon failure
   */
  Blob update(BlobInfo blobInfo, BlobTargetOption... options);

  /**
   * Updates blob information. Original metadata are merged with metadata in the provided {@code
   * blobInfo}. To replace metadata instead you first have to unset them. Unsetting metadata can be
   * done by setting the provided {@code blobInfo}'s metadata to {@code null}.
   *
   * <p>Example of replacing blob's metadata.
   *
   * <pre>{@code
   * String bucketName = "my_unique_bucket";
   * String blobName = "my_blob_name";
   * Map<String, String> newMetadata = new HashMap<>();
   * newMetadata.put("key", "value");
   * storage.update(BlobInfo.newBuilder(bucketName, blobName).setMetadata(null).build());
   * Blob blob = storage.update(BlobInfo.newBuilder(bucketName, blobName)
   *     .setMetadata(newMetadata)
   *     .build());
   * }</pre>
   *
   * @return the updated blob
   * @throws StorageException upon failure
   */
  Blob update(BlobInfo blobInfo);

  /**
   * Deletes the requested bucket.
   *
   * <p>Accepts an optional userProject {@link BucketSourceOption} option which defines the project
   * id to assign operational costs.
   *
   * <p>Example of deleting a bucket, only if its metageneration matches a value, otherwise a {@link
   * StorageException} is thrown.
   *
   * <pre>{@code
   * String bucketName = "my_unique_bucket";
   * long bucketMetageneration = 42;
   * boolean deleted = storage.delete(bucketName,
   *     BucketSourceOption.metagenerationMatch(bucketMetageneration));
   * if (deleted) {
   *   // the bucket was deleted
   * } else {
   *   // the bucket was not found
   * }
   * }</pre>
   *
   * @return {@code true} if bucket was deleted, {@code false} if it was not found
   * @throws StorageException upon failure
   */
  boolean delete(String bucket, BucketSourceOption... options);

  /**
   * Deletes the requested blob.
   *
   * <p>Example of deleting a blob, only if its generation matches a value, otherwise a {@link
   * StorageException} is thrown.
   *
   * <pre>{@code
   * String bucketName = "my_unique_bucket";
   * String blobName = "my_blob_name";
   * long blobGeneration = 42;
   * boolean deleted = storage.delete(bucketName, blobName,
   *     BlobSourceOption.generationMatch(blobGeneration));
   * if (deleted) {
   *   // the blob was deleted
   * } else {
   *   // the blob was not found
   * }
   * }</pre>
   *
   * @return {@code true} if blob was deleted, {@code false} if it was not found
   * @throws StorageException upon failure
   */
  boolean delete(String bucket, String blob, BlobSourceOption... options);

  /**
   * Deletes the requested blob.
   *
   * <p>Accepts an optional userProject {@link BlobSourceOption} option which defines the project id
   * to assign operational costs.
   *
   * <p>Example of deleting a blob, only if its generation matches a value, otherwise a {@link
   * StorageException} is thrown.
   *
   * <pre>{@code
   * String bucketName = "my_unique_bucket";
   * String blobName = "my_blob_name";
   * long blobGeneration = 42;
   * BlobId blobId = BlobId.of(bucketName, blobName);
   * boolean deleted = storage.delete(blobId, BlobSourceOption.generationMatch(blobGeneration));
   * if (deleted) {
   *   // the blob was deleted
   * } else {
   *   // the blob was not found
   * }
   * }</pre>
   *
   * @return {@code true} if blob was deleted, {@code false} if it was not found
   * @throws StorageException upon failure
   */
  boolean delete(BlobId blob, BlobSourceOption... options);

  /**
   * Deletes the requested blob.
   *
   * <p>Example of deleting a blob.
   *
   * <pre>{@code
   * String bucketName = "my_unique_bucket";
   * String blobName = "my_blob_name";
   * BlobId blobId = BlobId.of(bucketName, blobName);
   * boolean deleted = storage.delete(blobId);
   * if (deleted) {
   *   // the blob was deleted
   * } else {
   *   // the blob was not found
   * }
   * }</pre>
   *
   * @return {@code true} if blob was deleted, {@code false} if it was not found
   * @throws StorageException upon failure
   */
  boolean delete(BlobId blob);

  /**
   * Sends a compose request.
   *
   * <p>Accepts an optional userProject {@link BlobTargetOption} option which defines the project id
   * to assign operational costs.
   *
   * <p>Example of composing two blobs.
   *
   * <pre>{@code
   * String bucketName = "my_unique_bucket";
   * String blobName = "my_blob_name";
   * String sourceBlob1 = "source_blob_1";
   * String sourceBlob2 = "source_blob_2";
   * BlobId blobId = BlobId.of(bucketName, blobName);
   * BlobInfo blobInfo = BlobInfo.newBuilder(blobId).setContentType("text/plain").build();
   * ComposeRequest request = ComposeRequest.newBuilder()
   *     .setTarget(blobInfo)
   *     .addSource(sourceBlob1)
   *     .addSource(sourceBlob2)
   *     .build();
   * Blob blob = storage.compose(request);
   * }</pre>
   *
   * @return the composed blob
   * @throws StorageException upon failure
   */
  Blob compose(ComposeRequest composeRequest);

  /**
   * Sends a copy request. This method copies both blob's data and information. To override source
   * blob's information supply a {@code BlobInfo} to the {@code CopyRequest} using either {@link
   * Storage.CopyRequest.Builder#setTarget(BlobInfo, Storage.BlobTargetOption...)} or {@link
   * Storage.CopyRequest.Builder#setTarget(BlobInfo, Iterable)}.
   *
   * <p>This method returns a {@link CopyWriter} object for the provided {@code CopyRequest}. If
   * source and destination objects share the same location and storage class the source blob is
   * copied with one request and {@link CopyWriter#getResult()} immediately returns, regardless of
   * the {@link CopyRequest#megabytesCopiedPerChunk} parameter. If source and destination have
   * different location or storage class {@link CopyWriter#getResult()} might issue multiple RPC
   * calls depending on blob's size.
   *
   * <p>Example of copying a blob.
   *
   * <pre>{@code
   * String bucketName = "my_unique_bucket";
   * String blobName = "my_blob_name";
   * String copyBlobName = "copy_blob_name";
   * CopyRequest request = CopyRequest.newBuilder()
   *     .setSource(BlobId.of(bucketName, blobName))
   *     .setTarget(BlobId.of(bucketName, copyBlobName))
   *     .build();
   * Blob blob = storage.copy(request).getResult();
   * }</pre>
   *
   * <p>Example of copying a blob in chunks.
   *
   * <pre>{@code
   * String bucketName = "my_unique_bucket";
   * String blobName = "my_blob_name";
   * String copyBlobName = "copy_blob_name";
   * CopyRequest request = CopyRequest.newBuilder()
   *     .setSource(BlobId.of(bucketName, blobName))
   *     .setTarget(BlobId.of(bucketName, copyBlobName))
   *     .build();
   * CopyWriter copyWriter = storage.copy(request);
   * while (!copyWriter.isDone()) {
   *   copyWriter.copyChunk();
   * }
   * Blob blob = copyWriter.getResult();
   * }</pre>
   *
   * <p>Example of rotating the encryption key of a blob.
   *
   * <pre>{@code
   * String bucketName = "my_unique_bucket";
   * String blobName = "my_blob_name";
   * String oldEncryptionKey = "old_encryption_key";
   * String newEncryptionKey = "new_encryption_key";
   * BlobId blobId = BlobId.of(bucketName, blobName);
   * CopyRequest request = CopyRequest.newBuilder()
   *     .setSource(blobId)
   *     .setSourceOptions(BlobSourceOption.decryptionKey(oldEncryptionKey))
   *     .setTarget(blobId, BlobTargetOption.encryptionKey(newEncryptionKey))
   *     .build();
   * Blob blob = storage.copy(request).getResult();
   * }</pre>
   *
   * @return a {@link CopyWriter} object that can be used to get information on the newly created
   *     blob or to complete the copy if more than one RPC request is needed
   * @throws StorageException upon failure
   * @see <a href="https://cloud.google.com/storage/docs/json_api/v1/objects/rewrite">Rewrite</a>
   */
  CopyWriter copy(CopyRequest copyRequest);

  /**
   * Reads all the bytes from a blob.
   *
   * <p>Example of reading all bytes of a blob, if generation matches a value, otherwise a {@link
   * StorageException} is thrown.
   *
   * <pre>{@code
   * String bucketName = "my_unique_bucket";
   * String blobName = "my_blob_name";
   * long blobGeneration = 42";
   * byte[] content = storage.readAllBytes(bucketName, blobName,
   *     BlobSourceOption.generationMatch(blobGeneration));
   * }</pre>
   *
   * @return the blob's content
   * @throws StorageException upon failure
   */
  byte[] readAllBytes(String bucket, String blob, BlobSourceOption... options);

  /**
   * Reads all the bytes from a blob.
   *
   * <p>Example of reading all bytes of a blob's specific generation, otherwise a {@link
   * StorageException} is thrown.
   *
   * <pre>{@code
   * String bucketName = "my_unique_bucket";
   * String blobName = "my_blob_name";
   * long blobGeneration = 42;
   * BlobId blobId = BlobId.of(bucketName, blobName, blobGeneration);
   * byte[] content = storage.readAllBytes(blobId);
   * }</pre>
   *
   * <p>Example of reading all bytes of an encrypted blob.
   *
   * <pre>{@code
   * String bucketName = "my_unique_bucket";
   * String blobName = "my_blob_name";
   * String decryptionKey = "my_encryption_key";
   * byte[] content = storage.readAllBytes(
   *     bucketName, blobName, BlobSourceOption.decryptionKey(decryptionKey));
   * }</pre>
   *
   * @return the blob's content
   * @throws StorageException upon failure
   */
  byte[] readAllBytes(BlobId blob, BlobSourceOption... options);

  /**
   * Creates a new empty batch for grouping multiple service calls in one underlying RPC call.
   *
   * <p>Example of using a batch request to delete, update and get a blob.
   *
   * <pre>{@code
   * String bucketName = "my_unique_bucket";
   * String blobName1 = "my_blob_name1";
   * String blobName2 = "my_blob_name2";
   * StorageBatch batch = storage.batch();
   * BlobId firstBlob = BlobId.of(bucketName, blobName1);
   * BlobId secondBlob = BlobId.of(bucketName, blobName2);
   * batch.delete(firstBlob).notify(new BatchResult.Callback<Boolean, StorageException>() {
   *   public void success(Boolean result) {
   *     // deleted successfully
   *   }
   *
   *   public void error(StorageException exception) {
   *     // delete failed
   *   }
   * });
   * batch.update(BlobInfo.newBuilder(secondBlob).setContentType("text/plain").build());
   * StorageBatchResult<Blob> result = batch.get(secondBlob);
   * batch.submit();
   * Blob blob = result.get(); // returns get result or throws StorageException
   * }</pre>
   */
  StorageBatch batch();

  /**
   * Returns a channel for reading the blob's content. The blob's latest generation is read. If the
   * blob changes while reading (i.e. {@link BlobInfo#getEtag()} changes), subsequent calls to
   * {@code blobReadChannel.read(ByteBuffer)} may throw {@link StorageException}.
   *
   * <p>Example of reading a blob's content through a reader.
   *
   * <pre>{@code
   * String bucketName = "my_unique_bucket";
   * String blobName = "my_blob_name";
   * try (ReadChannel reader = storage.reader(bucketName, blobName)) {
   *   ByteBuffer bytes = ByteBuffer.allocate(64 * 1024);
   *   while (reader.read(bytes) > 0) {
   *     bytes.flip();
   *     // do something with bytes
   *     bytes.clear();
   *   }
   * }
   * }</pre>
   *
   * @throws StorageException upon failure
   */
  ReadChannel reader(String bucket, String blob, BlobSourceOption... options);

  /**
   * Returns a channel for reading the blob's content. If {@code blob.generation()} is set data
   * corresponding to that generation is read. If {@code blob.generation()} is {@code null} the
   * blob's latest generation is read. If the blob changes while reading (i.e. {@link
   * BlobInfo#getEtag()} changes), subsequent calls to {@code blobReadChannel.read(ByteBuffer)} may
   * throw {@link StorageException}.
   *
   * <p>The {@link BlobSourceOption#generationMatch()} and {@link
   * BlobSourceOption#generationMatch(long)} options can be used to ensure that {@code
   * blobReadChannel.read(ByteBuffer)} calls will throw {@link StorageException} if the blob`s
   * generation differs from the expected one.
   *
   * <p>Example of reading a blob's content through a reader.
   *
   * <pre>{@code
   * String bucketName = "my_unique_bucket";
   * String blobName = "my_blob_name";
   * BlobId blobId = BlobId.of(bucketName, blobName);
   * try (ReadChannel reader = storage.reader(blobId)) {
   *   ByteBuffer bytes = ByteBuffer.allocate(64 * 1024);
   *   while (reader.read(bytes) > 0) {
   *     bytes.flip();
   *     // do something with bytes
   *     bytes.clear();
   *   }
   * }
   * }</pre>
   *
   * @throws StorageException upon failure
   */
  ReadChannel reader(BlobId blob, BlobSourceOption... options);

  /**
   * Creates a blob and return a channel for writing its content. By default any md5 and crc32c
   * values in the given {@code blobInfo} are ignored unless requested via the {@code
   * BlobWriteOption.md5Match} and {@code BlobWriteOption.crc32cMatch} options.
   *
   * <p>Example of writing a blob's content through a writer.
   *
   * <pre>{@code
   * String bucketName = "my_unique_bucket";
   * String blobName = "my_blob_name";
   * BlobId blobId = BlobId.of(bucketName, blobName);
   * byte[] content = "Hello, World!".getBytes(UTF_8);
   * BlobInfo blobInfo = BlobInfo.newBuilder(blobId).setContentType("text/plain").build();
   * try (WriteChannel writer = storage.writer(blobInfo)) {
   *   try {
   *     writer.write(ByteBuffer.wrap(content, 0, content.length));
   *   } catch (Exception ex) {
   *     // handle exception
   *   }
   * }
   * }</pre>
   *
   * @throws StorageException upon failure
   */
  WriteChannel writer(BlobInfo blobInfo, BlobWriteOption... options);

  /**
   * Generates a signed URL for a blob. If you have a blob that you want to allow access to for a
   * fixed amount of time, you can use this method to generate a URL that is only valid within a
   * certain time period. This is particularly useful if you don't want publicly accessible blobs,
   * but also don't want to require users to explicitly log in. Signing a URL requires a service
   * account signer. If an instance of {@link com.google.auth.ServiceAccountSigner} was passed to
   * {@link StorageOptions}' builder via {@code setCredentials(Credentials)} or the default
   * credentials are being used and the environment variable {@code GOOGLE_APPLICATION_CREDENTIALS}
   * is set or your application is running in App Engine, then {@code signUrl} will use that
   * credentials to sign the URL. If the credentials passed to {@link StorageOptions} do not
   * implement {@link ServiceAccountSigner} (this is the case, for instance, for Google Cloud SDK
   * credentials) then {@code signUrl} will throw an {@link IllegalStateException} unless an
   * implementation of {@link ServiceAccountSigner} is passed using the {@link
   * SignUrlOption#signWith(ServiceAccountSigner)} option.
   *
   * <p>A service account signer is looked for in the following order:
   *
   * <ol>
   *   <li>The signer passed with the option {@link SignUrlOption#signWith(ServiceAccountSigner)}
   *   <li>The credentials passed to {@link StorageOptions}
   *   <li>The default credentials, if no credentials were passed to {@link StorageOptions}
   * </ol>
   *
   * <p>Example of creating a signed URL that is valid for 2 weeks, using the default credentials
   * for signing the URL.
   *
   * <pre>{@code
   * String bucketName = "my_unique_bucket";
   * String blobName = "my_blob_name";
   * URL signedUrl = storage.signUrl(BlobInfo.newBuilder(bucketName, blobName).build(), 14,
   *     TimeUnit.DAYS);
   * }</pre>
   *
   * <p>Example of creating a signed URL passing the {@link
   * SignUrlOption#signWith(ServiceAccountSigner)} option, that will be used for signing the URL.
   *
   * <pre>{@code
   * String bucketName = "my_unique_bucket";
   * String blobName = "my_blob_name";
   * String keyPath = "/path/to/key.json";
   * URL signedUrl = storage.signUrl(BlobInfo.newBuilder(bucketName, blobName).build(),
   *     14, TimeUnit.DAYS, SignUrlOption.signWith(
   *         ServiceAccountCredentials.fromStream(new FileInputStream(keyPath))));
   * }</pre>
   *
   * <p>Note that the {@link ServiceAccountSigner} may require additional configuration to enable
   * URL signing. See the documentation for the implementation for more details.
   *
   * @param blobInfo the blob associated with the signed URL
   * @param duration time until the signed URL expires, expressed in {@code unit}. The finest
   *     granularity supported is 1 second, finer granularities will be truncated
   * @param unit time unit of the {@code duration} parameter
   * @param options optional URL signing options {@code SignUrlOption.withHostName()} option to set
   *     a custom host name instead of using https://storage.googleapis.com.
   * @throws IllegalStateException if {@link SignUrlOption#signWith(ServiceAccountSigner)} was not
   *     used and no implementation of {@link ServiceAccountSigner} was provided to {@link
   *     StorageOptions}
   * @throws IllegalArgumentException if {@code SignUrlOption.withMd5()} option is used and {@code
   *     blobInfo.md5()} is {@code null}
   * @throws IllegalArgumentException if {@code SignUrlOption.withContentType()} option is used and
   *     {@code blobInfo.contentType()} is {@code null}
   * @throws SigningException if the attempt to sign the URL failed
   * @see <a href="https://cloud.google.com/storage/docs/access-control#Signed-URLs">Signed-URLs</a>
   */
  URL signUrl(BlobInfo blobInfo, long duration, TimeUnit unit, SignUrlOption... options);

  /**
   * Gets the requested blobs. A batch request is used to perform this call.
   *
   * <p>Example of getting information on several blobs using a single batch request.
   *
   * <pre>{@code
   * String bucketName = "my_unique_bucket";
   * String blobName1 = "my_blob_name1";
   * String blobName2 = "my_blob_name2";
   * BlobId firstBlob = BlobId.of(bucketName, blobName1);
   * BlobId secondBlob = BlobId.of(bucketName, blobName2);
   * List<Blob> blobs = storage.get(firstBlob, secondBlob);
   * }</pre>
   *
   * @param blobIds blobs to get
   * @return an immutable list of {@code Blob} objects. If a blob does not exist or access to it has
   *     been denied the corresponding item in the list is {@code null}.
   * @throws StorageException upon failure
   */
  List<Blob> get(BlobId... blobIds);

  /**
   * Gets the requested blobs. A batch request is used to perform this call.
   *
   * <p>Example of getting information on several blobs using a single batch request.
   *
   * <pre>{@code
   * String bucketName = "my_unique_bucket";
   * String blobName1 = "my_blob_name1";
   * String blobName2 = "my_blob_name2";
   * List<BlobId> blobIds = new LinkedList<>();
   * blobIds.add(BlobId.of(bucketName, blobName1));
   * blobIds.add(BlobId.of(bucketName, blobName2));
   * List<Blob> blobs = storage.get(blobIds);
   * }</pre>
   *
   * @param blobIds blobs to get
   * @return an immutable list of {@code Blob} objects. If a blob does not exist or access to it has
   *     been denied the corresponding item in the list is {@code null}.
   * @throws StorageException upon failure
   */
  List<Blob> get(Iterable<BlobId> blobIds);

  /**
   * Updates the requested blobs. A batch request is used to perform this call. Original metadata
   * are merged with metadata in the provided {@code BlobInfo} objects. To replace metadata instead
   * you first have to unset them. Unsetting metadata can be done by setting the provided {@code
   * BlobInfo} objects metadata to {@code null}. See {@link #update(BlobInfo)} for a code example.
   *
   * <p>Example of updating information on several blobs using a single batch request.
   *
   * <pre>{@code
   * String bucketName = "my_unique_bucket";
   * String blobName1 = "my_blob_name1";
   * String blobName2 = "my_blob_name2";
   * Blob firstBlob = storage.get(bucketName, blobName1);
   * Blob secondBlob = storage.get(bucketName, blobName2);
   * List<Blob> updatedBlobs = storage.update(
   *     firstBlob.toBuilder().setContentType("text/plain").build(),
   *     secondBlob.toBuilder().setContentType("text/plain").build());
   * }</pre>
   *
   * @param blobInfos blobs to update
   * @return an immutable list of {@code Blob} objects. If a blob does not exist or access to it has
   *     been denied the corresponding item in the list is {@code null}.
   * @throws StorageException upon failure
   */
  List<Blob> update(BlobInfo... blobInfos);

  /**
   * Updates the requested blobs. A batch request is used to perform this call. Original metadata
   * are merged with metadata in the provided {@code BlobInfo} objects. To replace metadata instead
   * you first have to unset them. Unsetting metadata can be done by setting the provided {@code
   * BlobInfo} objects metadata to {@code null}. See {@link #update(BlobInfo)} for a code example.
   *
   * <p>Example of updating information on several blobs using a single batch request.
   *
   * <pre>{@code
   * String bucketName = "my_unique_bucket";
   * String blobName1 = "my_blob_name1";
   * String blobName2 = "my_blob_name2";
   * Blob firstBlob = storage.get(bucketName, blobName1);
   * Blob secondBlob = storage.get(bucketName, blobName2);
   * List<BlobInfo> blobs = new LinkedList<>();
   * blobs.add(firstBlob.toBuilder().setContentType("text/plain").build());
   * blobs.add(secondBlob.toBuilder().setContentType("text/plain").build());
   * List<Blob> updatedBlobs = storage.update(blobs);
   * }</pre>
   *
   * @param blobInfos blobs to update
   * @return an immutable list of {@code Blob} objects. If a blob does not exist or access to it has
   *     been denied the corresponding item in the list is {@code null}.
   * @throws StorageException upon failure
   */
  List<Blob> update(Iterable<BlobInfo> blobInfos);

  /**
   * Deletes the requested blobs. A batch request is used to perform this call.
   *
   * <p>Example of deleting several blobs using a single batch request.
   *
   * <pre>{@code
   * String bucketName = "my_unique_bucket";
   * String blobName1 = "my_blob_name1";
   * String blobName2 = "my_blob_name2";
   * BlobId firstBlob = BlobId.of(bucketName, blobName1);
   * BlobId secondBlob = BlobId.of(bucketName, blobName2);
   * List<Boolean> deleted = storage.delete(firstBlob, secondBlob);
   * }</pre>
   *
   * @param blobIds blobs to delete
   * @return an immutable list of booleans. If a blob has been deleted the corresponding item in the
   *     list is {@code true}. If a blob was not found, deletion failed or access to the resource
   *     was denied the corresponding item is {@code false}.
   * @throws StorageException upon failure
   */
  List<Boolean> delete(BlobId... blobIds);

  /**
   * Deletes the requested blobs. A batch request is used to perform this call.
   *
   * <p>Example of deleting several blobs using a single batch request.
   *
   * <pre>{@code
   * String bucketName = "my_unique_bucket";
   * String blobName1 = "my_blob_name1";
   * String blobName2 = "my_blob_name2";
   * List<BlobId> blobIds = new LinkedList<>();
   * blobIds.add(BlobId.of(bucketName, blobName1));
   * blobIds.add(BlobId.of(bucketName, blobName2));
   * List<Boolean> deleted = storage.delete(blobIds);
   * }</pre>
   *
   * @param blobIds blobs to delete
   * @return an immutable list of booleans. If a blob has been deleted the corresponding item in the
   *     list is {@code true}. If a blob was not found, deletion failed or access to the resource
   *     was denied the corresponding item is {@code false}.
   * @throws StorageException upon failure
   */
  List<Boolean> delete(Iterable<BlobId> blobIds);

  /**
   * Returns the ACL entry for the specified entity on the specified bucket or {@code null} if not
   * found.
   *
   * <p>Example of getting the ACL entry for an entity on a bucket.
   *
   * <pre>{@code
   * String bucketName = "my_unique_bucket";
   * Acl acl = storage.getAcl(bucketName, User.ofAllAuthenticatedUsers());
   * }</pre>
   *
   * <p>Example of getting the ACL entry for a specific user on a requester_pays bucket with a
   * user_project option.
   *
   * <pre>{@code
   * String bucketName = "my_unique_bucket";
   * String userEmail = "google-cloud-java-tests@java-docs-samples-tests.iam.gserviceaccount.com";
   * BucketSourceOption userProjectOption = BucketSourceOption.userProject("myProject");
   * Acl acl = storage.getAcl(bucketName, new User(userEmail), userProjectOption);
   * }</pre>
   *
   * @param bucket name of the bucket where the getAcl operation takes place
   * @param entity ACL entity to fetch
   * @param options extra parameters to apply to this operation
   * @throws StorageException upon failure
   */
  Acl getAcl(String bucket, Entity entity, BucketSourceOption... options);

  /** @see #getAcl(String, Entity, BucketSourceOption...) */
  Acl getAcl(String bucket, Entity entity);

  /**
   * Deletes the ACL entry for the specified entity on the specified bucket.
   *
   * <p>Example of deleting the ACL entry for an entity on a bucket.
   *
   * <pre>{@code
   * String bucketName = "my_unique_bucket";
   * boolean deleted = storage.deleteAcl(bucketName, User.ofAllAuthenticatedUsers());
   * if (deleted) {
   *   // the acl entry was deleted
   * } else {
   *   // the acl entry was not found
   * }
   * }</pre>
   *
   * <p>Example of deleting the ACL entry for a specific user on a requester_pays bucket with a
   * user_project option.
   *
   * <pre>{@code
   * String bucketName = "my_unique_bucket";
   * BucketSourceOption userProject = BucketSourceOption.userProject("myProject");
   * boolean deleted = storage.deleteAcl(bucketName, User.ofAllAuthenticatedUsers(), userProject);
   * }</pre>
   *
   * @param bucket name of the bucket to delete an ACL from
   * @param entity ACL entity to delete
   * @param options extra parameters to apply to this operation
   * @return {@code true} if the ACL was deleted, {@code false} if it was not found
   * @throws StorageException upon failure
   */
  boolean deleteAcl(String bucket, Entity entity, BucketSourceOption... options);

  /** @see #deleteAcl(String, Entity, BucketSourceOption...) */
  boolean deleteAcl(String bucket, Entity entity);

  /**
   * Creates a new ACL entry on the specified bucket.
   *
   * <p>Example of creating a new ACL entry on a bucket.
   *
   * <pre>{@code
   * String bucketName = "my_unique_bucket";
   * Acl acl = storage.createAcl(bucketName, Acl.of(User.ofAllAuthenticatedUsers(), Role.READER));
   * }</pre>
   *
   * <p>Example of creating a new ACL entry on a requester_pays bucket with a user_project option.
   *
   * <pre>{@code
   * String bucketName = "my_unique_bucket";
   * Acl acl = storage.createAcl(bucketName, Acl.of(User.ofAllAuthenticatedUsers(), Role.READER),
   *     BucketSourceOption.userProject("myProject"));
   * }</pre>
   *
   * @param bucket name of the bucket for which an ACL should be created
   * @param acl ACL to create
   * @param options extra parameters to apply to this operation
   * @throws StorageException upon failure
   */
  Acl createAcl(String bucket, Acl acl, BucketSourceOption... options);

  /** @see #createAcl(String, Acl, BucketSourceOption...) */
  Acl createAcl(String bucket, Acl acl);

  /**
   * Updates an ACL entry on the specified bucket.
   *
   * <p>Example of updating a new ACL entry on a bucket.
   *
   * <pre>{@code
   * String bucketName = "my_unique_bucket";
   * Acl acl = storage.updateAcl(bucketName, Acl.of(User.ofAllAuthenticatedUsers(), Role.OWNER));
   * }</pre>
   *
   * <p>Example of updating a new ACL entry on a requester_pays bucket with a user_project option.
   *
   * <pre>{@code
   * String bucketName = "my_unique_bucket";
   * Acl acl = storage.updateAcl(bucketName, Acl.of(User.ofAllAuthenticatedUsers(), Role.OWNER),
   *     BucketSourceOption.userProject("myProject"));
   * }</pre>
   *
   * @param bucket name of the bucket where the updateAcl operation takes place
   * @param acl ACL to update
   * @param options extra parameters to apply to this operation
   * @throws StorageException upon failure
   */
  Acl updateAcl(String bucket, Acl acl, BucketSourceOption... options);

  /** @see #updateAcl(String, Acl, BucketSourceOption...) */
  Acl updateAcl(String bucket, Acl acl);

  /**
   * Lists the ACL entries for the provided bucket.
   *
   * <p>Example of listing the ACL entries for a blob.
   *
   * <pre>{@code
   * String bucketName = "my_unique_bucket";
   * List<Acl> acls = storage.listAcls(bucketName);
   * for (Acl acl : acls) {
   *   // do something with ACL entry
   * }
   * }</pre>
   *
   * <p>Example of listing the ACL entries for a blob in a requester_pays bucket with a user_project
   * option.
   *
   * <pre>{@code
   * String bucketName = "my_unique_bucket";
   * List<Acl> acls = storage.listAcls(bucketName, BucketSourceOption.userProject("myProject"));
   * for (Acl acl : acls) {
   *   // do something with ACL entry
   * }
   * }</pre>
   *
   * @param bucket the name of the bucket to list ACLs for
   * @param options any number of BucketSourceOptions to apply to this operation
   * @throws StorageException upon failure
   */
  List<Acl> listAcls(String bucket, BucketSourceOption... options);

  /** @see #listAcls(String, BucketSourceOption...) */
  List<Acl> listAcls(String bucket);

  /**
   * Returns the default object ACL entry for the specified entity on the specified bucket or {@code
   * null} if not found.
   *
   * <p>Default ACLs are applied to a new blob within the bucket when no ACL was provided for that
   * blob.
   *
   * <p>Example of getting the default ACL entry for an entity on a bucket.
   *
   * <pre>{@code
   * String bucketName = "my_unique_bucket";
   * Acl acl = storage.getDefaultAcl(bucketName, User.ofAllAuthenticatedUsers());
   * }</pre>
   *
   * @throws StorageException upon failure
   */
  Acl getDefaultAcl(String bucket, Entity entity);

  /**
   * Deletes the default object ACL entry for the specified entity on the specified bucket.
   *
   * <p>Default ACLs are applied to a new blob within the bucket when no ACL was provided for that
   * blob.
   *
   * <p>Example of deleting the default ACL entry for an entity on a bucket.
   *
   * <pre>{@code
   * String bucketName = "my_unique_bucket";
   * boolean deleted = storage.deleteDefaultAcl(bucketName, User.ofAllAuthenticatedUsers());
   * if (deleted) {
   *   // the acl entry was deleted
   * } else {
   *   // the acl entry was not found
   * }
   * }</pre>
   *
   * @return {@code true} if the ACL was deleted, {@code false} if it was not found
   * @throws StorageException upon failure
   */
  boolean deleteDefaultAcl(String bucket, Entity entity);

  /**
   * Creates a new default blob ACL entry on the specified bucket.
   *
   * <p>Default ACLs are applied to a new blob within the bucket when no ACL was provided for that
   * blob.
   *
   * <p>Example of creating a new default ACL entry on a bucket.
   *
   * <pre>{@code
   * String bucketName = "my_unique_bucket";
   * Acl acl =
   *     storage.createDefaultAcl(bucketName, Acl.of(User.ofAllAuthenticatedUsers(), Role.READER));
   * }</pre>
   *
   * @throws StorageException upon failure
   */
  Acl createDefaultAcl(String bucket, Acl acl);

  /**
   * Updates a default blob ACL entry on the specified bucket.
   *
   * <p>Default ACLs are applied to a new blob within the bucket when no ACL was provided for that
   * blob.
   *
   * <p>Example of updating a new default ACL entry on a bucket.
   *
   * <pre>{@code
   * String bucketName = "my_unique_bucket";
   * Acl acl =
   *     storage.updateDefaultAcl(bucketName, Acl.of(User.ofAllAuthenticatedUsers(), Role.OWNER));
   * }</pre>
   *
   * @throws StorageException upon failure
   */
  Acl updateDefaultAcl(String bucket, Acl acl);

  /**
   * Lists the default blob ACL entries for the provided bucket.
   *
   * <p>Default ACLs are applied to a new blob within the bucket when no ACL was provided for that
   * blob.
   *
   * <p>Example of listing the default ACL entries for a blob.
   *
   * <pre>{@code
   * String bucketName = "my_unique_bucket";
   * List<Acl> acls = storage.listDefaultAcls(bucketName);
   * for (Acl acl : acls) {
   *   // do something with ACL entry
   * }
   * }</pre>
   *
   * @throws StorageException upon failure
   */
  List<Acl> listDefaultAcls(String bucket);

  /**
   * Returns the ACL entry for the specified entity on the specified blob or {@code null} if not
   * found.
   *
   * <p>Example of getting the ACL entry for an entity on a blob.
   *
   * <pre>{@code
   * String bucketName = "my_unique_bucket";
   * String blobName = "my_blob_name";
   * long blobGeneration = 42;
   * BlobId blobId = BlobId.of(bucketName, blobName, blobGeneration);
   * Acl acl = storage.getAcl(blobId, User.ofAllAuthenticatedUsers());
   * }</pre>
   *
   * <p>Example of getting the ACL entry for a specific user on a blob.
   *
   * <pre>{@code
   * String bucketName = "my_unique_bucket";
   * String blobName = "my_blob_name";
   * String userEmail = "google-cloud-java-tests@java-docs-samples-tests.iam.gserviceaccount.com";
   * BlobId blobId = BlobId.of(bucketName, blobName);
   * Acl acl = storage.getAcl(blobId, new User(userEmail));
   * }</pre>
   *
   * @throws StorageException upon failure
   */
  Acl getAcl(BlobId blob, Entity entity);

  /**
   * Deletes the ACL entry for the specified entity on the specified blob.
   *
   * <p>Example of deleting the ACL entry for an entity on a blob.
   *
   * <pre>{@code
   * String bucketName = "my_unique_bucket";
   * String blobName = "my_blob_name";
   * long blobGeneration = 42;
   * BlobId blobId = BlobId.of(bucketName, blobName, blobGeneration);
   * boolean deleted = storage.deleteAcl(blobId, User.ofAllAuthenticatedUsers());
   * if (deleted) {
   *   // the acl entry was deleted
   * } else {
   *   // the acl entry was not found
   * }
   * }</pre>
   *
   * @return {@code true} if the ACL was deleted, {@code false} if it was not found
   * @throws StorageException upon failure
   */
  boolean deleteAcl(BlobId blob, Entity entity);

  /**
   * Creates a new ACL entry on the specified blob.
   *
   * <p>Example of creating a new ACL entry on a blob.
   *
   * <pre>{@code
   * String bucketName = "my_unique_bucket";
   * String blobName = "my_blob_name";
   * long blobGeneration = 42;
   * BlobId blobId = BlobId.of(bucketName, blobName, blobGeneration);
   * Acl acl = storage.createAcl(blobId, Acl.of(User.ofAllAuthenticatedUsers(), Role.READER));
   * }</pre>
   *
   * <p>Example of updating a blob to be public-read.
   *
   * <pre>{@code
   * String bucketName = "my_unique_bucket";
   * String blobName = "my_blob_name";
   * long blobGeneration = 42;
   * BlobId blobId = BlobId.of(bucketName, blobName, blobGeneration);
   * Acl acl = storage.createAcl(blobId, Acl.of(User.ofAllUsers(), Role.READER));
   * }</pre>
   *
   * @throws StorageException upon failure
   */
  Acl createAcl(BlobId blob, Acl acl);

  /**
   * Updates an ACL entry on the specified blob.
   *
   * <p>Example of updating a new ACL entry on a blob.
   *
   * <pre>{@code
   * String bucketName = "my_unique_bucket";
   * String blobName = "my_blob_name";
   * long blobGeneration = 42;
   * BlobId blobId = BlobId.of(bucketName, blobName, blobGeneration);
   * Acl acl = storage.updateAcl(blobId, Acl.of(User.ofAllAuthenticatedUsers(), Role.OWNER));
   * }</pre>
   *
   * @throws StorageException upon failure
   */
  Acl updateAcl(BlobId blob, Acl acl);

  /**
   * Lists the ACL entries for the provided blob.
   *
   * <p>Example of listing the ACL entries for a blob.
   *
   * <pre>{@code
   * String bucketName = "my_unique_bucket";
   * String blobName = "my_blob_name";
   * long blobGeneration = 42;
   * BlobId blobId = BlobId.of(bucketName, blobName, blobGeneration);
   * List<Acl> acls = storage.listAcls(blobId);
   * for (Acl acl : acls) {
   *   // do something with ACL entry
   * }
   * }</pre>
   *
   * @throws StorageException upon failure
   */
  List<Acl> listAcls(BlobId blob);

  /**
   * Gets the IAM policy for the provided bucket.
   *
   * <p>Example of getting the IAM policy for a bucket.
   *
   * <pre>{@code
   * String bucketName = "my_unique_bucket";
   * Policy policy = storage.getIamPolicy(bucketName);
   * }</pre>
   *
   * @param bucket name of the bucket where the getIamPolicy operation takes place
   * @param options extra parameters to apply to this operation
   * @throws StorageException upon failure
   */
  Policy getIamPolicy(String bucket, BucketSourceOption... options);

  /**
   * Updates the IAM policy on the specified bucket.
   *
   * <p>Example of updating the IAM policy on a bucket.
   *
   * <pre>{@code
   * // We want to make all objects in our bucket publicly readable.
   * String bucketName = "my_unique_bucket";
   * Policy currentPolicy = storage.getIamPolicy(bucketName);
   * Policy updatedPolicy =
   *     storage.setIamPolicy(
   *         bucketName,
   *         currentPolicy.toBuilder()
   *             .addIdentity(StorageRoles.objectViewer(), Identity.allUsers())
   *             .build());
   * }</pre>
   *
   * @param bucket name of the bucket where the setIamPolicy operation takes place
   * @param policy policy to be set on the specified bucket
   * @param options extra parameters to apply to this operation
   * @throws StorageException upon failure
   */
  Policy setIamPolicy(String bucket, Policy policy, BucketSourceOption... options);

  /**
   * Tests whether the caller holds the permissions on the specified bucket. Returns a list of
   * booleans in the same placement and order in which the permissions were specified.
   *
   * <p>Example of testing permissions on a bucket.
   *
   * <pre>{@code
   * String bucketName = "my_unique_bucket";
   * List<Boolean> response =
   *     storage.testIamPermissions(
   *         bucket,
   *         ImmutableList.of("storage.buckets.get", "storage.buckets.getIamPolicy"));
   * for (boolean hasPermission : response) {
   *   // Do something with permission test response
   * }
   * }</pre>
   *
   * @param bucket name of the bucket where the testIamPermissions operation takes place
   * @param permissions list of permissions to test on the bucket
   * @param options extra parameters to apply to this operation
   * @throws StorageException upon failure
   */
  List<Boolean> testIamPermissions(
      String bucket, List<String> permissions, BucketSourceOption... options);

  /**
   * Returns the service account associated with the given project.
   *
   * <p>Example of getting a service account.
   *
   * <pre>{@code
   * String projectId = "test@gmail.com";
   * ServiceAccount account = storage.getServiceAccount(projectId);
   * }</pre>
   *
   * @param projectId the ID of the project for which the service account should be fetched.
   * @return the service account associated with this project
   * @throws StorageException upon failure
   */
  ServiceAccount getServiceAccount(String projectId);
}<|MERGE_RESOLUTION|>--- conflicted
+++ resolved
@@ -881,20 +881,18 @@
     private final Object value;
 
     enum Option {
-<<<<<<< HEAD
-      HTTP_METHOD, CONTENT_TYPE, MD5, EXT_HEADERS, SERVICE_ACCOUNT_CRED, SIGNATURE_VERSION
-    }
-
-    enum SignatureVersion {
-      V2, V4
-=======
       HTTP_METHOD,
       CONTENT_TYPE,
       MD5,
       EXT_HEADERS,
       SERVICE_ACCOUNT_CRED,
+      SIGNATURE_VERSION,
       HOST_NAME
->>>>>>> 04206ac4
+    }
+
+    enum SignatureVersion {
+      V2,
+      V4
     }
 
     private SignUrlOption(Option option, Object value) {
