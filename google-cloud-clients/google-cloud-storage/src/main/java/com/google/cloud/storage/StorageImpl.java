--- conflicted
+++ resolved
@@ -63,8 +63,6 @@
 import com.google.common.io.BaseEncoding;
 import com.google.common.net.UrlEscapers;
 import com.google.common.primitives.Ints;
-import org.joda.time.format.DateTimeFormatter;
-import org.joda.time.format.ISODateTimeFormat;
 
 import java.io.ByteArrayInputStream;
 import java.io.InputStream;
@@ -668,7 +666,6 @@
     }
   }
 
-<<<<<<< HEAD
   public String constructV4QueryString(ServiceAccount account, long expiration, Map<String,String> signedHeadersMap) {
     long date = System.currentTimeMillis();
 
@@ -680,9 +677,9 @@
     signedHeaders.setLength(Math.max(signedHeaders.length() - 1, 0));
     StringBuilder queryString = new StringBuilder();
     queryString.append("X-Goog-Algorithm=GOOG4-RSA-SHA256&");
-    queryString.append("X-Goog-Credential=" + UrlEscapers.urlFormParameterEscaper().escape(account.getEmail() + "/" +
-            ISODateTimeFormat.basicDate().print(date) + "/auto/storage/goog4_request") + "&");
-    queryString.append("X-Goog-Date=" + ISODateTimeFormat.basicDateTimeNoMillis().withZoneUTC().print(date).replace("\'", "") + "&");
+    //queryString.append("X-Goog-Credential=" + UrlEscapers.urlFormParameterEscaper().escape(account.getEmail() + "/" +
+    //        ISODateTimeFormat.basicDate().print(date) + "/auto/storage/goog4_request") + "&");
+    //queryString.append("X-Goog-Date=" + ISODateTimeFormat.basicDateTimeNoMillis().withZoneUTC().print(date).replace("\'", "") + "&");
     queryString.append("X-Goog-Expires=" + expiration + "&");
     queryString.append("X-Goog-SignedHeaders=" + signedHeaders.toString());
 
@@ -700,9 +697,6 @@
     return null;
   }
 
-  
-=======
->>>>>>> 04206ac4
   /**
    * Builds signature info.
    *
