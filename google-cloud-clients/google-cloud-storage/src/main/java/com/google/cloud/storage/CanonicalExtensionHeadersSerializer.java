--- conflicted
+++ resolved
@@ -42,11 +42,7 @@
       return serializedHeaders;
     }
 
-<<<<<<< HEAD
     Map<String, String> lowercaseHeaders = getLowercaseHeaders(canonicalizedExtensionHeaders, isV4);
-=======
-    Map<String, String> lowercaseHeaders = getLowercaseHeaders(canonicalizedExtensionHeaders);
->>>>>>> d4fb2996
 
     // Sort all custom headers by header name using a lexicographical sort by code point value.
     List<String> sortedHeaderNames = new ArrayList<>(lowercaseHeaders.keySet());
@@ -72,27 +68,18 @@
     return serializedHeaders;
   }
 
-<<<<<<< HEAD
   public StringBuilder serialize(Map<String, String> canonicalizedExtensionHeaders) {
     return serialize(canonicalizedExtensionHeaders, false);
   }
 
   public StringBuilder serializeHeaderNames(
       Map<String, String> canonicalizedExtensionHeaders, boolean isV4) {
-=======
-  public StringBuilder serializeHeaderNames(Map<String, String> canonicalizedExtensionHeaders) {
->>>>>>> d4fb2996
     StringBuilder serializedHeaders = new StringBuilder();
 
     if (canonicalizedExtensionHeaders == null || canonicalizedExtensionHeaders.isEmpty()) {
       return serializedHeaders;
     }
-
-<<<<<<< HEAD
     Map<String, String> lowercaseHeaders = getLowercaseHeaders(canonicalizedExtensionHeaders, isV4);
-=======
-    Map<String, String> lowercaseHeaders = getLowercaseHeaders(canonicalizedExtensionHeaders);
->>>>>>> d4fb2996
 
     List<String> sortedHeaderNames = new ArrayList<>(lowercaseHeaders.keySet());
     Collections.sort(sortedHeaderNames);
@@ -106,17 +93,12 @@
     return serializedHeaders;
   }
 
-<<<<<<< HEAD
   public StringBuilder serializeHeaderNames(Map<String, String> canonicalizedExtentionHeaders) {
     return serializeHeaderNames(canonicalizedExtentionHeaders, true);
   }
 
   private Map<String, String> getLowercaseHeaders(
       Map<String, String> canonicalizedExtensionHeaders, boolean isV4) {
-=======
-  private Map<String, String> getLowercaseHeaders(
-      Map<String, String> canonicalizedExtensionHeaders) {
->>>>>>> d4fb2996
     // Make all custom header names lowercase.
     Map<String, String> lowercaseHeaders = new HashMap<>();
     for (String headerName : new ArrayList<>(canonicalizedExtensionHeaders.keySet())) {
@@ -125,12 +107,8 @@
 
       // If present, remove the x-goog-encryption-key and x-goog-encryption-key-sha256 headers.
       if ("x-goog-encryption-key".equals(lowercaseHeaderName)
-<<<<<<< HEAD
           || "x-goog-encryption-key-sha256".equals(lowercaseHeaderName)
           || (isV4 && "x-goog-encryption-algorithm".equals(lowercaseHeaderName))) {
-=======
-          || "x-goog-encryption-key-sha256".equals(lowercaseHeaderName)) {
->>>>>>> d4fb2996
 
         continue;
       }
