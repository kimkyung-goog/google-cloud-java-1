/*
 * Copyright 2015 Google LLC
 *
 * Licensed under the Apache License, Version 2.0 (the "License");
 * you may not use this file except in compliance with the License.
 * You may obtain a copy of the License at
 *
 *       http://www.apache.org/licenses/LICENSE-2.0
 *
 * Unless required by applicable law or agreed to in writing, software
 * distributed under the License is distributed on an "AS IS" BASIS,
 * WITHOUT WARRANTIES OR CONDITIONS OF ANY KIND, either express or implied.
 * See the License for the specific language governing permissions and
 * limitations under the License.
 */

package com.google.cloud.storage;

import static org.junit.Assert.assertEquals;
import static org.junit.Assert.assertThat;
import static org.junit.Assert.assertTrue;

import com.google.cloud.storage.SignatureInfo.Builder;
import java.net.URI;
import java.util.HashMap;
import java.util.Map;
import org.junit.Test;

public class SignatureInfoTest {

  private static final String RESOURCE = "/bucketName/blobName";

  @Test(expected = IllegalArgumentException.class)
  public void requireHttpVerb() {

    new SignatureInfo.Builder(null, 0L, URI.create(RESOURCE)).build();
  }

  @Test(expected = IllegalArgumentException.class)
  public void requireResource() {

    new SignatureInfo.Builder(HttpMethod.GET, 0L, null).build();
  }

  @Test
  public void constructUnsignedPayload() {

    Builder builder = new SignatureInfo.Builder(HttpMethod.PUT, 0L, URI.create(RESOURCE));

    String unsignedPayload = builder.build().constructUnsignedPayload();

    assertEquals("PUT\n\n\n0\n" + RESOURCE, unsignedPayload);
  }

  @Test
  public void constructUnsignedPayloadWithExtensionHeaders() {

    Builder builder = new SignatureInfo.Builder(HttpMethod.PUT, 0L, URI.create(RESOURCE));

    Map<String, String> extensionHeaders = new HashMap<>();
    extensionHeaders.put("x-goog-acl", "public-read");
    extensionHeaders.put("x-goog-meta-owner", "myself");

    builder.setCanonicalizedExtensionHeaders(extensionHeaders);

    String unsignedPayload = builder.build().constructUnsignedPayload();

    String rawPayload = "PUT\n\n\n0\nx-goog-acl:public-read\nx-goog-meta-owner:myself\n" + RESOURCE;

    assertEquals(rawPayload, unsignedPayload);
  }

  @Test
  public void constructV4UnsignedPayload() {
    Builder builder = new SignatureInfo.Builder(HttpMethod.PUT, 10L, URI.create(RESOURCE));

<<<<<<< HEAD
=======

>>>>>>> d3acaf11
    builder.setSignatureVersion(Storage.SignUrlOption.SignatureVersion.V4);
    builder.setAccountEmail("me@google.com");
    builder.setTimestamp(100L);

    String unsignedPayload = builder.build().constructUnsignedPayload();

<<<<<<< HEAD
    assertTrue(
        unsignedPayload.startsWith(
            "GOOG4-RSA-SHA256\n" + "19691231T040000Z\n" + "19691231/auto/storage/goog4_request\n"));
  }

  @Test
  public void constructV4QueryString() {
    Builder builder = new SignatureInfo.Builder(HttpMethod.PUT, 10L, URI.create(RESOURCE));

=======
    assertTrue(unsignedPayload.startsWith("GOOG4-RSA-SHA256\n" +
            "19691231T040000Z\n" +
            "19691231/auto/storage/goog4_request\n"));
  }

  @Test public void constructV4QueryString() {
    Builder builder = new SignatureInfo.Builder(HttpMethod.PUT, 10L, URI.create(RESOURCE));


>>>>>>> d3acaf11
    builder.setSignatureVersion(Storage.SignUrlOption.SignatureVersion.V4);
    builder.setAccountEmail("me@google.com");
    builder.setTimestamp(100L);

    String queryString = builder.build().constructV4QueryString();
<<<<<<< HEAD
    assertEquals(
        "X-Goog-Algorithm=GOOG4-RSA-SHA256&X-Goog-Credential=me%40google.com%2F19691231%2F"
            + "auto%2Fstorage%2Fgoog4_request&X-Goog-Date=19691231T040000Z&X-Goog-Expires=10&X-Goog-SignedHeaders=host",
        queryString);
=======
    assertEquals("X-Goog-Algorithm=GOOG4-RSA-SHA256&X-Goog-Credential=me%40google.com%2F19691231%2F"
            + "auto%2Fstorage%2Fgoog4_request&X-Goog-Date=19691231T040000Z&X-Goog-Expires=10&X-Goog-SignedHeaders=host",
            queryString);
>>>>>>> d3acaf11
  }
}<|MERGE_RESOLUTION|>--- conflicted
+++ resolved
@@ -17,7 +17,6 @@
 package com.google.cloud.storage;
 
 import static org.junit.Assert.assertEquals;
-import static org.junit.Assert.assertThat;
 import static org.junit.Assert.assertTrue;
 
 import com.google.cloud.storage.SignatureInfo.Builder;
@@ -74,51 +73,29 @@
   public void constructV4UnsignedPayload() {
     Builder builder = new SignatureInfo.Builder(HttpMethod.PUT, 10L, URI.create(RESOURCE));
 
-<<<<<<< HEAD
-=======
-
->>>>>>> d3acaf11
     builder.setSignatureVersion(Storage.SignUrlOption.SignatureVersion.V4);
     builder.setAccountEmail("me@google.com");
-    builder.setTimestamp(100L);
+    builder.setTimestamp(1000000000000L);
 
     String unsignedPayload = builder.build().constructUnsignedPayload();
 
-<<<<<<< HEAD
     assertTrue(
         unsignedPayload.startsWith(
-            "GOOG4-RSA-SHA256\n" + "19691231T040000Z\n" + "19691231/auto/storage/goog4_request\n"));
+            "GOOG4-RSA-SHA256\n" + "20010908T064640Z\n" + "20010908/auto/storage/goog4_request\n"));
   }
 
   @Test
   public void constructV4QueryString() {
     Builder builder = new SignatureInfo.Builder(HttpMethod.PUT, 10L, URI.create(RESOURCE));
 
-=======
-    assertTrue(unsignedPayload.startsWith("GOOG4-RSA-SHA256\n" +
-            "19691231T040000Z\n" +
-            "19691231/auto/storage/goog4_request\n"));
-  }
-
-  @Test public void constructV4QueryString() {
-    Builder builder = new SignatureInfo.Builder(HttpMethod.PUT, 10L, URI.create(RESOURCE));
-
-
->>>>>>> d3acaf11
     builder.setSignatureVersion(Storage.SignUrlOption.SignatureVersion.V4);
     builder.setAccountEmail("me@google.com");
-    builder.setTimestamp(100L);
+    builder.setTimestamp(1000000000000L);
 
     String queryString = builder.build().constructV4QueryString();
-<<<<<<< HEAD
     assertEquals(
-        "X-Goog-Algorithm=GOOG4-RSA-SHA256&X-Goog-Credential=me%40google.com%2F19691231%2F"
-            + "auto%2Fstorage%2Fgoog4_request&X-Goog-Date=19691231T040000Z&X-Goog-Expires=10&X-Goog-SignedHeaders=host",
+        "X-Goog-Algorithm=GOOG4-RSA-SHA256&X-Goog-Credential=me%40google.com%2F20010908%2F"
+            + "auto%2Fstorage%2Fgoog4_request&X-Goog-Date=20010908T064640Z&X-Goog-Expires=10&X-Goog-SignedHeaders=host",
         queryString);
-=======
-    assertEquals("X-Goog-Algorithm=GOOG4-RSA-SHA256&X-Goog-Credential=me%40google.com%2F19691231%2F"
-            + "auto%2Fstorage%2Fgoog4_request&X-Goog-Date=19691231T040000Z&X-Goog-Expires=10&X-Goog-SignedHeaders=host",
-            queryString);
->>>>>>> d3acaf11
   }
 }